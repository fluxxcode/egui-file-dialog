use crate::config::{
    FileDialogConfig, FileDialogKeyBindings, FileDialogLabels, FileDialogStorage, FileFilter,
    Filter, QuickAccess,
};
use crate::create_directory_dialog::CreateDirectoryDialog;
use crate::data::{
    DirectoryContent, DirectoryContentState, DirectoryEntry, Disk, Disks, UserDirectories,
};
use crate::modals::{FileDialogModal, ModalAction, ModalState, OverwriteFileModal};
<<<<<<< HEAD
use crate::utils::{calc_text_width, format_bytes, truncate_date, truncate_filename};
=======
use crate::{FileSystem, NativeFileSystem};
>>>>>>> 5e578c73
use egui::text::{CCursor, CCursorRange};
use egui::TextStyle;
use egui_extras::{Column, TableBuilder, TableRow};
use std::cmp::PartialEq;
use std::fmt::{Debug, Display, Formatter};
use std::io;
use std::path::{Path, PathBuf};
use std::sync::Arc;

/// Enum to set what we sort the directory entry by
#[derive(PartialEq, Eq, Debug, Clone)]
pub enum SortBy {
    Filename,
    Size,
    DateCreated,
    DateLastModified,
}

/// Sets the sort order
#[derive(Debug, Clone)]
pub enum SortOrder {
    Ascending,
    Descending,
}

impl SortOrder {
    pub fn invert(&mut self) {
        match self {
            Self::Ascending => {
                *self = Self::Descending;
            }
            Self::Descending => {
                *self = Self::Ascending;
            }
        }
    }
}

impl Display for SortOrder {
    fn fmt(&self, f: &mut Formatter<'_>) -> std::fmt::Result {
        match self {
            Self::Ascending => {
                write!(f, "🔼")
            }
            Self::Descending => {
                write!(f, "🔽")
            }
        }
    }
}

/// Represents the mode the file dialog is currently in.
#[derive(Debug, PartialEq, Eq, Clone, Copy)]
pub enum DialogMode {
    /// When the dialog is currently used to select a single file.
    PickFile,

    /// When the dialog is currently used to select a single directory.
    PickDirectory,

    /// When the dialog is currently used to select multiple files and directories.
    PickMultiple,

    /// When the dialog is currently used to save a file.
    SaveFile,
}

/// Represents the state the file dialog is currently in.
#[derive(Debug, PartialEq, Eq, Clone)]
pub enum DialogState {
    /// The dialog is currently open and the user can perform the desired actions.
    Open,

    /// The dialog is currently closed and not visible.
    Closed,

    /// The user has selected a folder or file or specified a destination path for saving a file.
    Picked(PathBuf),

    /// The user has finished selecting multiple files and folders.
    PickedMultiple(Vec<PathBuf>),

    /// The user cancelled the dialog and didn't select anything.
    Cancelled,
}

/// Represents a file dialog instance.
///
/// The `FileDialog` instance can be used multiple times and for different actions.
///
/// # Examples
///
/// ```
/// use egui_file_dialog::FileDialog;
///
/// struct MyApp {
///     file_dialog: FileDialog,
/// }
///
/// impl MyApp {
///     fn update(&mut self, ctx: &egui::Context, ui: &mut egui::Ui) {
///         if ui.button("Pick a file").clicked() {
///             self.file_dialog.pick_file();
///         }
///
///         if let Some(path) = self.file_dialog.update(ctx).picked() {
///             println!("Picked file: {:?}", path);
///         }
///     }
/// }
/// ```
#[derive(Debug)]
pub struct FileDialog {
    /// The configuration of the file dialog
    config: FileDialogConfig,

    /// Stack of modal windows to be displayed.
    /// The top element is what is currently being rendered.
    modals: Vec<Box<dyn FileDialogModal + Send + Sync>>,

    /// The mode the dialog is currently in
    mode: DialogMode,
    /// The state the dialog is currently in
    state: DialogState,
    /// If files are displayed in addition to directories.
    /// This option will be ignored when mode == `DialogMode::SelectFile`.
    show_files: bool,
    /// This is an optional ID that can be set when opening the dialog to determine which
    /// operation the dialog is used for. This is useful if the dialog is used multiple times
    /// for different actions in the same view. The ID then makes it possible to distinguish
    /// for which action the user has selected an item.
    /// This ID is not used internally.
    operation_id: Option<String>,

    /// The currently used window ID.
    window_id: egui::Id,

    /// The user directories like Home or Documents.
    /// These are loaded once when the dialog is created or when the `refresh()` method is called.
    user_directories: Option<UserDirectories>,
    /// The currently mounted system disks.
    /// These are loaded once when the dialog is created or when the `refresh()` method is called.
    system_disks: Disks,

    /// Contains the directories that the user opened. Every newly opened directory
    /// is pushed to the vector.
    /// Used for the navigation buttons to load the previous or next directory.
    directory_stack: Vec<PathBuf>,
    /// An offset from the back of `directory_stack` telling which directory is currently open.
    /// If 0, the user is currently in the latest open directory.
    /// If not 0, the user has used the "Previous directory" button and has
    /// opened previously opened directories.
    directory_offset: usize,
    /// The content of the currently open directory
    directory_content: DirectoryContent,

    /// The dialog that is shown when the user wants to create a new directory.
    create_directory_dialog: CreateDirectoryDialog,

    /// Whether the text edit is open for editing the current path.
    path_edit_visible: bool,
    /// Buffer holding the text when the user edits the current path.
    path_edit_value: String,
    /// If the path edit should be initialized. Unlike `path_edit_request_focus`,
    /// this also sets the cursor to the end of the text input field.
    path_edit_activate: bool,
    /// If the text edit of the path should request focus in the next frame.
    path_edit_request_focus: bool,

    /// The item that the user currently selected.
    /// Can be a directory or a folder.
    selected_item: Option<DirectoryEntry>,
    /// Buffer for the input of the file name when the dialog is in `SaveFile` mode.
    file_name_input: String,
    /// This variables contains the error message if the `file_name_input` is invalid.
    /// This can be the case, for example, if a file or folder with the name already exists.
    file_name_input_error: Option<String>,
    /// If the file name input text field should request focus in the next frame.
    file_name_input_request_focus: bool,
    /// The file filter the user selected
    selected_file_filter: Option<egui::Id>,

    /// If we should scroll to the item selected by the user in the next frame.
    scroll_to_selection: bool,
    /// Buffer containing the value of the search input.
    search_value: String,
    /// If the search should be initialized in the next frame.
    init_search: bool,

    /// If any widget was focused in the last frame.
    /// This is used to prevent the dialog from closing when pressing the escape key
    /// inside a text input.
    any_focused_last_frame: bool,
}

/// This tests if file dialog is send and sync.
#[cfg(test)]
const fn test_prop<T: Send + Sync>() {}

#[test]
const fn test() {
    test_prop::<FileDialog>();
}

impl Default for FileDialog {
    /// Creates a new file dialog instance with default values.
    fn default() -> Self {
        Self::new()
    }
}

impl Debug for dyn FileDialogModal + Send + Sync {
    fn fmt(&self, f: &mut std::fmt::Formatter<'_>) -> std::fmt::Result {
        write!(f, "<FileDialogModal>")
    }
}

/// Callback type to inject a custom egui ui inside the file dialog's ui.
///
/// Also gives access to the file dialog, since it would otherwise be inaccessible
/// inside the closure.
type FileDialogUiCallback<'a> = dyn FnMut(&mut egui::Ui, &mut FileDialog) + 'a;

impl FileDialog {
    // ------------------------------------------------------------------------
    // Creation:

    /// Creates a new file dialog instance with default values.
    #[must_use]
    pub fn new() -> Self {
        let file_system = Arc::new(NativeFileSystem);
        Self {
            modals: Vec::new(),

            mode: DialogMode::PickDirectory,
            state: DialogState::Closed,
            show_files: true,
            operation_id: None,

            window_id: egui::Id::new("file_dialog"),

            user_directories: None,
            system_disks: Disks::new_empty(),

            directory_stack: Vec::new(),
            directory_offset: 0,
            directory_content: DirectoryContent::default(),

            create_directory_dialog: CreateDirectoryDialog::from_filesystem(file_system.clone()),

            path_edit_visible: false,
            path_edit_value: String::new(),
            path_edit_activate: false,
            path_edit_request_focus: false,

            selected_item: None,
            file_name_input: String::new(),
            file_name_input_error: None,
            file_name_input_request_focus: true,
            selected_file_filter: None,

            scroll_to_selection: false,
            search_value: String::new(),
            init_search: false,

            any_focused_last_frame: false,

            config: FileDialogConfig::default_from_filesystem(file_system),
        }
    }

    /// Uses the given file system instead of the native file system.
    #[must_use]
    pub fn with_file_system(mut self, file_system: Arc<dyn FileSystem + Send + Sync>) -> Self {
        self.config.initial_directory = file_system.current_dir().unwrap_or_default();
        self.config.file_system = file_system;
        self
    }

    /// Creates a new file dialog object and initializes it with the specified configuration.
    pub fn with_config(config: FileDialogConfig) -> Self {
        let mut obj = Self::new();
        *obj.config_mut() = config;
        obj
    }

    // -------------------------------------------------
    // Open, Update:

    /// Opens the file dialog in the given mode with the given options.
    /// This function resets the file dialog and takes care for the variables that need to be
    /// set when opening the file dialog.
    ///
    /// Returns the result of the operation to load the initial directory.
    ///
    /// If you don't need to set the individual parameters, you can also use the shortcut
    /// methods `select_directory`, `select_file` and `save_file`.
    ///
    /// # Arguments
    ///
    /// * `mode` - The mode in which the dialog should be opened
    /// * `show_files` - If files should also be displayed to the user in addition to directories.
    ///    This is ignored if the mode is `DialogMode::SelectFile`.
    /// * `operation_id` - Sets an ID for which operation the dialog was opened.
    ///    This is useful when the dialog can be used for various operations in a single view.
    ///    The ID can then be used to check which action the user selected an item for.
    ///
    /// # Examples
    ///
    /// The following example shows how the dialog can be used for multiple
    /// actions using the `operation_id`.
    ///
    /// ```
    /// use std::path::PathBuf;
    ///
    /// use egui_file_dialog::{DialogMode, FileDialog};
    ///
    /// struct MyApp {
    ///     file_dialog: FileDialog,
    ///
    ///     picked_file_a: Option<PathBuf>,
    ///     picked_file_b: Option<PathBuf>,
    /// }
    ///
    /// impl MyApp {
    ///     fn update(&mut self, ctx: &egui::Context, ui: &mut egui::Ui) {
    ///         if ui.button("Pick file a").clicked() {
    ///             let _ = self.file_dialog.open(DialogMode::PickFile, true, Some("pick_a"));
    ///         }
    ///
    ///         if ui.button("Pick file b").clicked() {
    ///             let _ = self.file_dialog.open(DialogMode::PickFile, true, Some("pick_b"));
    ///         }
    ///
    ///         self.file_dialog.update(ctx);
    ///
    ///         if let Some(path) = self.file_dialog.picked() {
    ///             if self.file_dialog.operation_id() == Some("pick_a") {
    ///                 self.picked_file_a = Some(path.to_path_buf());
    ///             }
    ///             if self.file_dialog.operation_id() == Some("pick_b") {
    ///                 self.picked_file_b = Some(path.to_path_buf());
    ///             }
    ///         }
    ///     }
    /// }
    /// ```
    pub fn open(
        &mut self,
        mode: DialogMode,
        mut show_files: bool,
        operation_id: Option<&str>,
    ) -> io::Result<()> {
        self.reset();
        self.refresh();

        if mode == DialogMode::PickFile {
            show_files = true;
        }

        if mode == DialogMode::SaveFile {
            self.file_name_input
                .clone_from(&self.config.default_file_name);
        }

        // Select the default file filter
        if let Some(name) = &self.config.default_file_filter {
            for filter in &self.config.file_filters {
                if filter.name == name.as_str() {
                    self.selected_file_filter = Some(filter.id);
                }
            }
        }

        self.mode = mode;
        self.state = DialogState::Open;
        self.show_files = show_files;
        self.operation_id = operation_id.map(String::from);

        self.window_id = self
            .config
            .id
            .map_or_else(|| egui::Id::new(self.get_window_title()), |id| id);

        self.load_directory(&self.gen_initial_directory(&self.config.initial_directory));

        // TODO: Dont return a result from this method
        Ok(())
    }

    /// Shortcut function to open the file dialog to prompt the user to pick a directory.
    /// If used, no files in the directories will be shown to the user.
    /// Use the `open()` method instead, if you still want to display files to the user.
    /// This function resets the file dialog. Configuration variables such as
    /// `initial_directory` are retained.
    ///
    /// The function ignores the result of the initial directory loading operation.
    pub fn pick_directory(&mut self) {
        let _ = self.open(DialogMode::PickDirectory, false, None);
    }

    /// Shortcut function to open the file dialog to prompt the user to pick a file.
    /// This function resets the file dialog. Configuration variables such as
    /// `initial_directory` are retained.
    ///
    /// The function ignores the result of the initial directory loading operation.
    pub fn pick_file(&mut self) {
        let _ = self.open(DialogMode::PickFile, true, None);
    }

    /// Shortcut function to open the file dialog to prompt the user to pick multiple
    /// files and folders.
    /// This function resets the file dialog. Configuration variables such as `initial_directory`
    /// are retained.
    ///
    /// The function ignores the result of the initial directory loading operation.
    pub fn pick_multiple(&mut self) {
        let _ = self.open(DialogMode::PickMultiple, true, None);
    }

    /// Shortcut function to open the file dialog to prompt the user to save a file.
    /// This function resets the file dialog. Configuration variables such as
    /// `initial_directory` are retained.
    ///
    /// The function ignores the result of the initial directory loading operation.
    pub fn save_file(&mut self) {
        let _ = self.open(DialogMode::SaveFile, true, None);
    }

    /// The main update method that should be called every frame if the dialog is to be visible.
    ///
    /// This function has no effect if the dialog state is currently not `DialogState::Open`.
    pub fn update(&mut self, ctx: &egui::Context) -> &Self {
        if self.state != DialogState::Open {
            return self;
        }

        self.update_keybindings(ctx);
        self.update_ui(ctx, None);

        self
    }

    /// Sets the width of the right panel.
    pub fn set_right_panel_width(&mut self, width: f32) {
        self.config.right_panel_width = Some(width);
    }

    /// Gets the width of the right panel.
    pub fn get_right_panel_width(&mut self) -> Option<f32> {
        self.config.right_panel_width
    }

    /// Clears the width of the right panel by setting it to None.
    pub fn clear_right_panel_width(&mut self) {
        self.config.right_panel_width = None;
    }

    /// Do an [update](`Self::update`) with a custom right panel ui.
    ///
    /// Example use cases:
    /// - Show custom information for a file (size, MIME type, etc.)
    /// - Embed a preview, like a thumbnail for an image
    /// - Add controls for custom open options, like open as read-only, etc.
    ///
    /// See [`active_entry`](Self::active_entry) to get the active directory entry
    /// to show the information for.
    ///
    /// This function has no effect if the dialog state is currently not `DialogState::Open`.
    pub fn update_with_right_panel_ui(
        &mut self,
        ctx: &egui::Context,
        f: &mut FileDialogUiCallback,
    ) -> &Self {
        if self.state != DialogState::Open {
            return self;
        }

        self.update_keybindings(ctx);
        self.update_ui(ctx, Some(f));

        self
    }

    // -------------------------------------------------
    // Setter:

    /// Mutably borrow internal `config`.
    pub fn config_mut(&mut self) -> &mut FileDialogConfig {
        &mut self.config
    }

    /// Sets the storage used by the file dialog.
    /// Storage includes all data that is persistently stored between multiple
    /// file dialog instances.
    pub fn storage(mut self, storage: FileDialogStorage) -> Self {
        self.config.storage = storage;
        self
    }

    /// Mutably borrow internal storage.
    pub fn storage_mut(&mut self) -> &mut FileDialogStorage {
        &mut self.config.storage
    }

    /// Sets the keybindings used by the file dialog.
    pub fn keybindings(mut self, keybindings: FileDialogKeyBindings) -> Self {
        self.config.keybindings = keybindings;
        self
    }

    /// Sets the labels the file dialog uses.
    ///
    /// Used to enable multiple language support.
    ///
    /// See `FileDialogLabels` for more information.
    pub fn labels(mut self, labels: FileDialogLabels) -> Self {
        self.config.labels = labels;
        self
    }

    /// Mutably borrow internal `config.labels`.
    pub fn labels_mut(&mut self) -> &mut FileDialogLabels {
        &mut self.config.labels
    }

    /// If the file dialog window should be displayed as a modal.
    ///
    /// If the window is displayed as modal, the area outside the dialog can no longer be
    /// interacted with and an overlay is displayed.
    pub const fn as_modal(mut self, as_modal: bool) -> Self {
        self.config.as_modal = as_modal;
        self
    }

    /// Sets the color of the overlay when the dialog is displayed as a modal window.
    pub const fn modal_overlay_color(mut self, modal_overlay_color: egui::Color32) -> Self {
        self.config.modal_overlay_color = modal_overlay_color;
        self
    }

    /// Sets the first loaded directory when the dialog opens.
    /// If the path is a file, the file's parent directory is used. If the path then has no
    /// parent directory or cannot be loaded, the user will receive an error.
    /// However, the user directories and system disk allow the user to still select a file in
    /// the event of an error.
    ///
    /// Since `fs::canonicalize` is used, both absolute paths and relative paths are allowed.
    /// See `FileDialog::canonicalize_paths` for more information.
    pub fn initial_directory(mut self, directory: PathBuf) -> Self {
        self.config.initial_directory = directory;
        self
    }

    /// Sets the default file name when opening the dialog in `DialogMode::SaveFile` mode.
    pub fn default_file_name(mut self, name: &str) -> Self {
        self.config.default_file_name = name.to_string();
        self
    }

    /// Sets if the user is allowed to select an already existing file when the dialog is in
    /// `DialogMode::SaveFile` mode.
    ///
    /// If this is enabled, the user will receive a modal asking whether the user really
    /// wants to overwrite an existing file.
    pub const fn allow_file_overwrite(mut self, allow_file_overwrite: bool) -> Self {
        self.config.allow_file_overwrite = allow_file_overwrite;
        self
    }

    /// Sets if the path edit is allowed to select the path as the file to save
    /// if it does not have an extension.
    ///
    /// This can lead to confusion if the user wants to open a directory with the path edit,
    /// types it incorrectly and the dialog tries to select the incorrectly typed folder as
    /// the file to be saved.
    ///
    /// This only affects the `DialogMode::SaveFile` mode.
    pub const fn allow_path_edit_to_save_file_without_extension(mut self, allow: bool) -> Self {
        self.config.allow_path_edit_to_save_file_without_extension = allow;
        self
    }

    /// Sets the separator of the directories when displaying a path.
    /// Currently only used when the current path is displayed in the top panel.
    pub fn directory_separator(mut self, separator: &str) -> Self {
        self.config.directory_separator = separator.to_string();
        self
    }

    /// Sets if the paths in the file dialog should be canonicalized before use.
    ///
    /// By default, all paths are canonicalized. This has the advantage that the paths are
    /// all brought to a standard and are therefore compatible with each other.
    ///
    /// On Windows, however, this results in the namespace prefix `\\?\` being set in
    /// front of the path, which may not be compatible with other applications.
    /// In addition, canonicalizing converts all relative paths to absolute ones.
    ///
    /// See: [Rust docs](https://doc.rust-lang.org/std/fs/fn.canonicalize.html)
    /// for more information.
    ///
    /// In general, it is only recommended to disable canonicalization if
    /// you know what you are doing and have a reason for it.
    /// Disabling canonicalization can lead to unexpected behavior, for example if an
    /// already canonicalized path is then set as the initial directory.
    pub const fn canonicalize_paths(mut self, canonicalize: bool) -> Self {
        self.config.canonicalize_paths = canonicalize;
        self
    }

    /// If the directory content should be loaded via a separate thread.
    /// This prevents the application from blocking when loading large directories
    /// or from slow hard drives.
    pub const fn load_via_thread(mut self, load_via_thread: bool) -> Self {
        self.config.load_via_thread = load_via_thread;
        self
    }

    /// Sets if long filenames should be truncated in the middle.
    /// The extension, if available, will be preserved.
    ///
    /// Warning! If this is disabled, the scroll-to-selection might not work correctly and have
    /// an offset for large directories.
    pub const fn truncate_filenames(mut self, truncate_filenames: bool) -> Self {
        self.config.truncate_filenames = truncate_filenames;
        self
    }

    /// Sets the icon that is used to display errors.
    pub fn err_icon(mut self, icon: &str) -> Self {
        self.config.err_icon = icon.to_string();
        self
    }

    /// Sets the default icon that is used to display files.
    pub fn default_file_icon(mut self, icon: &str) -> Self {
        self.config.default_file_icon = icon.to_string();
        self
    }

    /// Sets the default icon that is used to display folders.
    pub fn default_folder_icon(mut self, icon: &str) -> Self {
        self.config.default_folder_icon = icon.to_string();
        self
    }

    /// Sets the icon that is used to display devices in the left panel.
    pub fn device_icon(mut self, icon: &str) -> Self {
        self.config.device_icon = icon.to_string();
        self
    }

    /// Sets the icon that is used to display removable devices in the left panel.
    pub fn removable_device_icon(mut self, icon: &str) -> Self {
        self.config.removable_device_icon = icon.to_string();
        self
    }

    /// Adds a new file filter the user can select from a dropdown widget.
    ///
    /// NOTE: The name must be unique. If a filter with the same name already exists,
    ///       it will be overwritten.
    ///
    /// # Arguments
    ///
    /// * `name` - Display name of the filter
    /// * `filter` - Sets a filter function that checks whether a given
    ///   Path matches the criteria for this filter.
    ///
    /// # Examples
    ///
    /// ```
    /// use std::sync::Arc;
    /// use egui_file_dialog::FileDialog;
    ///
    /// FileDialog::new()
    ///     .add_file_filter(
    ///         "PNG files",
    ///         Arc::new(|path| path.extension().unwrap_or_default() == "png"))
    ///     .add_file_filter(
    ///         "JPG files",
    ///         Arc::new(|path| path.extension().unwrap_or_default() == "jpg"));
    /// ```
    pub fn add_file_filter(mut self, name: &str, filter: Filter<Path>) -> Self {
        self.config = self.config.add_file_filter(name, filter);
        self
    }

    /// Name of the file filter to be selected by default.
    ///
    /// No file filter is selected if there is no file filter with that name.
    pub fn default_file_filter(mut self, name: &str) -> Self {
        self.config.default_file_filter = Some(name.to_string());
        self
    }

    /// Sets a new icon for specific files or folders.
    ///
    /// # Arguments
    ///
    /// * `icon` - The icon that should be used.
    /// * `filter` - Sets a filter function that checks whether a given
    ///   Path matches the criteria for this icon.
    ///
    /// # Examples
    ///
    /// ```
    /// use std::sync::Arc;
    /// use egui_file_dialog::FileDialog;
    ///
    /// FileDialog::new()
    ///     // .png files should use the "document with picture (U+1F5BB)" icon.
    ///     .set_file_icon("🖻", Arc::new(|path| path.extension().unwrap_or_default() == "png"))
    ///     // .git directories should use the "web-github (U+E624)" icon.
    ///     .set_file_icon("", Arc::new(|path| path.file_name().unwrap_or_default() == ".git"));
    /// ```
    pub fn set_file_icon(mut self, icon: &str, filter: Filter<std::path::Path>) -> Self {
        self.config = self.config.set_file_icon(icon, filter);
        self
    }

    /// Adds a new custom quick access section to the left panel.
    ///
    /// # Examples
    ///
    /// ```
    /// use egui_file_dialog::FileDialog;
    ///
    /// FileDialog::new()
    ///     .add_quick_access("My App", |s| {
    ///         s.add_path("Config", "/app/config");
    ///         s.add_path("Themes", "/app/themes");
    ///         s.add_path("Languages", "/app/languages");
    ///     });
    /// ```
    // pub fn add_quick_access(mut self, heading: &str, builder: &fn(&mut QuickAccess)) -> Self {
    pub fn add_quick_access(
        mut self,
        heading: &str,
        builder: impl FnOnce(&mut QuickAccess),
    ) -> Self {
        self.config = self.config.add_quick_access(heading, builder);
        self
    }

    /// Overwrites the window title.
    ///
    /// By default, the title is set dynamically, based on the `DialogMode`
    /// the dialog is currently in.
    pub fn title(mut self, title: &str) -> Self {
        self.config.title = Some(title.to_string());
        self
    }

    /// Sets the ID of the window.
    pub fn id(mut self, id: impl Into<egui::Id>) -> Self {
        self.config.id = Some(id.into());
        self
    }

    /// Sets the default position of the window.
    pub fn default_pos(mut self, default_pos: impl Into<egui::Pos2>) -> Self {
        self.config.default_pos = Some(default_pos.into());
        self
    }

    /// Sets the window position and prevents it from being dragged around.
    pub fn fixed_pos(mut self, pos: impl Into<egui::Pos2>) -> Self {
        self.config.fixed_pos = Some(pos.into());
        self
    }

    /// Sets the default size of the window.
    pub fn default_size(mut self, size: impl Into<egui::Vec2>) -> Self {
        self.config.default_size = size.into();
        self
    }

    /// Sets the maximum size of the window.
    pub fn max_size(mut self, max_size: impl Into<egui::Vec2>) -> Self {
        self.config.max_size = Some(max_size.into());
        self
    }

    /// Sets the minimum size of the window.
    ///
    /// Specifying a smaller minimum size than the default can lead to unexpected behavior.
    pub fn min_size(mut self, min_size: impl Into<egui::Vec2>) -> Self {
        self.config.min_size = min_size.into();
        self
    }

    /// Sets the anchor of the window.
    pub fn anchor(mut self, align: egui::Align2, offset: impl Into<egui::Vec2>) -> Self {
        self.config.anchor = Some((align, offset.into()));
        self
    }

    /// Sets if the window is resizable.
    pub const fn resizable(mut self, resizable: bool) -> Self {
        self.config.resizable = resizable;
        self
    }

    /// Sets if the window is movable.
    ///
    /// Has no effect if an anchor is set.
    pub const fn movable(mut self, movable: bool) -> Self {
        self.config.movable = movable;
        self
    }

    /// Sets if the title bar of the window is shown.
    pub const fn title_bar(mut self, title_bar: bool) -> Self {
        self.config.title_bar = title_bar;
        self
    }

    /// Sets if the top panel with the navigation buttons, current path display
    /// and search input should be visible.
    pub const fn show_top_panel(mut self, show_top_panel: bool) -> Self {
        self.config.show_top_panel = show_top_panel;
        self
    }

    /// Sets whether the parent folder button should be visible in the top panel.
    ///
    /// Has no effect when `FileDialog::show_top_panel` is disabled.
    pub const fn show_parent_button(mut self, show_parent_button: bool) -> Self {
        self.config.show_parent_button = show_parent_button;
        self
    }

    /// Sets whether the back button should be visible in the top panel.
    ///
    /// Has no effect when `FileDialog::show_top_panel` is disabled.
    pub const fn show_back_button(mut self, show_back_button: bool) -> Self {
        self.config.show_back_button = show_back_button;
        self
    }

    /// Sets whether the forward button should be visible in the top panel.
    ///
    /// Has no effect when `FileDialog::show_top_panel` is disabled.
    pub const fn show_forward_button(mut self, show_forward_button: bool) -> Self {
        self.config.show_forward_button = show_forward_button;
        self
    }

    /// Sets whether the button to create a new folder should be visible in the top panel.
    ///
    /// Has no effect when `FileDialog::show_top_panel` is disabled.
    pub const fn show_new_folder_button(mut self, show_new_folder_button: bool) -> Self {
        self.config.show_new_folder_button = show_new_folder_button;
        self
    }

    /// Sets whether the current path should be visible in the top panel.
    ///
    /// Has no effect when `FileDialog::show_top_panel` is disabled.
    pub const fn show_current_path(mut self, show_current_path: bool) -> Self {
        self.config.show_current_path = show_current_path;
        self
    }

    /// Sets whether the button to text edit the current path should be visible in the top panel.
    ///
    /// has no effect when `FileDialog::show_top_panel` is disabled.
    pub const fn show_path_edit_button(mut self, show_path_edit_button: bool) -> Self {
        self.config.show_path_edit_button = show_path_edit_button;
        self
    }

    /// Sets whether the menu with the reload button and other options should be visible
    /// inside the top panel.
    ///
    /// Has no effect when `FileDialog::show_top_panel` is disabled.
    pub const fn show_menu_button(mut self, show_menu_button: bool) -> Self {
        self.config.show_menu_button = show_menu_button;
        self
    }

    /// Sets whether the reload button inside the top panel menu should be visible.
    ///
    /// Has no effect when `FileDialog::show_top_panel` or
    /// `FileDialog::show_menu_button` is disabled.
    pub const fn show_reload_button(mut self, show_reload_button: bool) -> Self {
        self.config.show_reload_button = show_reload_button;
        self
    }

    /// Sets whether the show hidden files and folders option inside the top panel
    /// menu should be visible.
    ///
    /// Has no effect when `FileDialog::show_top_panel` or
    /// `FileDialog::show_menu_button` is disabled.
    pub const fn show_hidden_option(mut self, show_hidden_option: bool) -> Self {
        self.config.show_hidden_option = show_hidden_option;
        self
    }

    /// Sets whether the show system files option inside the top panel
    /// menu should be visible.
    ///
    /// Has no effect when `FileDialog::show_top_panel` or
    /// `FileDialog::show_menu_button` is disabled.
    pub const fn show_system_files_option(mut self, show_system_files_option: bool) -> Self {
        self.config.show_system_files_option = show_system_files_option;
        self
    }

    /// Sets whether the search input should be visible in the top panel.
    ///
    /// Has no effect when `FileDialog::show_top_panel` is disabled.
    pub const fn show_search(mut self, show_search: bool) -> Self {
        self.config.show_search = show_search;
        self
    }

    /// Sets if the sidebar with the shortcut directories such as
    /// “Home”, “Documents” etc. should be visible.
    pub const fn show_left_panel(mut self, show_left_panel: bool) -> Self {
        self.config.show_left_panel = show_left_panel;
        self
    }

    /// Sets if pinned folders should be listed in the left sidebar.
    /// Disabling this will also disable the functionality to pin a folder.
    pub const fn show_pinned_folders(mut self, show_pinned_folders: bool) -> Self {
        self.config.show_pinned_folders = show_pinned_folders;
        self
    }

    /// Sets if the "Places" section should be visible in the left sidebar.
    /// The Places section contains the user directories such as Home or Documents.
    ///
    /// Has no effect when `FileDialog::show_left_panel` is disabled.
    pub const fn show_places(mut self, show_places: bool) -> Self {
        self.config.show_places = show_places;
        self
    }

    /// Sets if the "Devices" section should be visible in the left sidebar.
    /// The Devices section contains the non removable system disks.
    ///
    /// Has no effect when `FileDialog::show_left_panel` is disabled.
    pub const fn show_devices(mut self, show_devices: bool) -> Self {
        self.config.show_devices = show_devices;
        self
    }

    /// Sets if the "Removable Devices" section should be visible in the left sidebar.
    /// The Removable Devices section contains the removable disks like USB disks.
    ///
    /// Has no effect when `FileDialog::show_left_panel` is disabled.
    pub const fn show_removable_devices(mut self, show_removable_devices: bool) -> Self {
        self.config.show_removable_devices = show_removable_devices;
        self
    }

    // -------------------------------------------------
    // Getter:

    /// Returns the directory or file that the user picked, or the target file
    /// if the dialog is in `DialogMode::SaveFile` mode.
    ///
    /// None is returned when the user has not yet selected an item.
    pub fn picked(&self) -> Option<&Path> {
        match &self.state {
            DialogState::Picked(path) => Some(path),
            _ => None,
        }
    }

    /// Returns the directory or file that the user picked, or the target file
    /// if the dialog is in `DialogMode::SaveFile` mode.
    /// Unlike `FileDialog::picked`, this method returns the picked path only once and
    /// sets the dialog's state to `DialogState::Closed`.
    ///
    /// None is returned when the user has not yet picked an item.
    pub fn take_picked(&mut self) -> Option<PathBuf> {
        match &mut self.state {
            DialogState::Picked(path) => {
                let path = std::mem::take(path);
                self.state = DialogState::Closed;
                Some(path)
            }
            _ => None,
        }
    }

    /// Returns a list of the files and folders the user picked, when the dialog is in
    /// `DialogMode::PickMultiple` mode.
    ///
    /// None is returned when the user has not yet picked an item.
    pub fn picked_multiple(&self) -> Option<Vec<&Path>> {
        match &self.state {
            DialogState::PickedMultiple(items) => {
                Some(items.iter().map(std::path::PathBuf::as_path).collect())
            }
            _ => None,
        }
    }

    /// Returns a list of the files and folders the user picked, when the dialog is in
    /// `DialogMode::PickMultiple` mode.
    /// Unlike `FileDialog::picked_multiple`, this method returns the picked paths only once
    /// and sets the dialog's state to `DialogState::Closed`.
    ///
    /// None is returned when the user has not yet picked an item.
    pub fn take_picked_multiple(&mut self) -> Option<Vec<PathBuf>> {
        match &mut self.state {
            DialogState::PickedMultiple(items) => {
                let items = std::mem::take(items);
                self.state = DialogState::Closed;
                Some(items)
            }
            _ => None,
        }
    }

    /// Returns the currently active directory entry.
    ///
    /// This is either the currently highlighted entry, or the currently active directory
    /// if nothing is being highlighted.
    ///
    /// For the [`DialogMode::SelectMultiple`] counterpart,
    /// see [`FileDialog::active_selected_entries`].
    pub const fn selected_entry(&self) -> Option<&DirectoryEntry> {
        self.selected_item.as_ref()
    }

    /// Returns an iterator over the currently selected entries in [`SelectMultiple`] mode.
    ///
    /// For the counterpart in single selection modes, see [`FileDialog::active_entry`].
    ///
    /// [`SelectMultiple`]: DialogMode::SelectMultiple
    pub fn selected_entries(&self) -> impl Iterator<Item = &DirectoryEntry> {
        self.get_dir_content_filtered_iter().filter(|p| p.selected)
    }

    /// Returns the ID of the operation for which the dialog is currently being used.
    ///
    /// See `FileDialog::open` for more information.
    pub fn operation_id(&self) -> Option<&str> {
        self.operation_id.as_deref()
    }

    /// Returns the mode the dialog is currently in.
    pub const fn mode(&self) -> DialogMode {
        self.mode
    }

    /// Returns the state the dialog is currently in.
    pub fn state(&self) -> DialogState {
        self.state.clone()
    }

    /// Get the window Id
    pub const fn get_window_id(&self) -> egui::Id {
        self.window_id
    }
}

/// UI methods
impl FileDialog {
    /// Main update method of the UI
    ///
    /// Takes an optional callback to show a custom right panel.
    fn update_ui(
        &mut self,
        ctx: &egui::Context,
        right_panel_fn: Option<&mut FileDialogUiCallback>,
    ) {
        let mut is_open = true;

        if self.config.as_modal {
            let re = self.ui_update_modal_background(ctx);
            ctx.move_to_top(re.response.layer_id);
        }

        let re = self.create_window(&mut is_open).show(ctx, |ui| {
            if !self.modals.is_empty() {
                self.ui_update_modals(ui);
                return;
            }

            if self.config.show_top_panel {
                egui::TopBottomPanel::top(self.window_id.with("top_panel"))
                    .resizable(false)
                    .show_inside(ui, |ui| {
                        self.ui_update_top_panel(ui);
                    });
            }

            if self.config.show_left_panel {
                egui::SidePanel::left(self.window_id.with("left_panel"))
                    .resizable(true)
                    .default_width(150.0)
                    .width_range(90.0..=250.0)
                    .show_inside(ui, |ui| {
                        self.ui_update_left_panel(ui);
                    });
            }

            // Optionally, show a custom right panel (see `update_with_custom_right_panel`)
            if let Some(f) = right_panel_fn {
                let mut right_panel = egui::SidePanel::right(self.window_id.with("right_panel"))
                    // Unlike the left panel, we have no control over the contents, so
                    // we don't restrict the width. It's up to the user to make the UI presentable.
                    .resizable(true);
                if let Some(width) = self.config.right_panel_width {
                    right_panel = right_panel.default_width(width);
                }
                right_panel.show_inside(ui, |ui| {
                    f(ui, self);
                });
            }

            egui::TopBottomPanel::bottom(self.window_id.with("bottom_panel"))
                .resizable(false)
                .show_inside(ui, |ui| {
                    self.ui_update_bottom_panel(ui);
                });

            egui::CentralPanel::default().show_inside(ui, |ui| {
                self.ui_update_central_panel(ui);
            });
        });

        if self.config.as_modal {
            if let Some(inner_response) = re {
                ctx.move_to_top(inner_response.response.layer_id);
            }
        }

        self.any_focused_last_frame = ctx.memory(egui::Memory::focused).is_some();

        // User closed the window without finishing the dialog
        if !is_open {
            self.cancel();
        }

        let mut repaint = false;

        // Collect dropped files:
        ctx.input(|i| {
            // Check if files were dropped
            if let Some(dropped_file) = i.raw.dropped_files.last() {
                if let Some(path) = &dropped_file.path {
                    if self.config.file_system.is_dir(path) {
                        // If we dropped a directory, go there
                        self.load_directory(path.as_path());
                        repaint = true;
                    } else if let Some(parent) = path.parent() {
                        // Else, go to the parent directory
                        self.load_directory(parent);
                        self.select_item(&mut DirectoryEntry::from_path(
                            &self.config,
                            path,
                            &*self.config.file_system,
                        ));
                        self.scroll_to_selection = true;
                        repaint = true;
                    }
                }
            }
        });

        // Update GUI if we dropped a file
        if repaint {
            ctx.request_repaint();
        }
    }

    /// Updates the main modal background of the file dialog window.
    fn ui_update_modal_background(&self, ctx: &egui::Context) -> egui::InnerResponse<()> {
        egui::Area::new(self.window_id.with("modal_overlay"))
            .interactable(true)
            .fixed_pos(egui::Pos2::ZERO)
            .show(ctx, |ui| {
                let screen_rect = ctx.input(|i| i.screen_rect);

                ui.allocate_response(screen_rect.size(), egui::Sense::click());

                ui.painter().rect_filled(
                    screen_rect,
                    egui::Rounding::ZERO,
                    self.config.modal_overlay_color,
                );
            })
    }

    fn ui_update_modals(&mut self, ui: &mut egui::Ui) {
        // Currently, a rendering error occurs when only a single central panel is rendered
        // inside a window. Therefore, when rendering a modal, we render an invisible bottom panel,
        // which prevents the error.
        // This is currently a bit hacky and should be adjusted again in the future.
        egui::TopBottomPanel::bottom(self.window_id.with("modal_bottom_panel"))
            .resizable(false)
            .show_separator_line(false)
            .show_inside(ui, |_| {});

        // We need to use a central panel for the modals so that the
        // window doesn't resize to the size of the modal.
        egui::CentralPanel::default().show_inside(ui, |ui| {
            if let Some(modal) = self.modals.last_mut() {
                #[allow(clippy::single_match)]
                match modal.update(&self.config, ui) {
                    ModalState::Close(action) => {
                        self.exec_modal_action(action);
                        self.modals.pop();
                    }
                    ModalState::Pending => {}
                }
            }
        });
    }

    /// Creates a new egui window with the configured options.
    fn create_window<'a>(&self, is_open: &'a mut bool) -> egui::Window<'a> {
        let mut window = egui::Window::new(self.get_window_title())
            .id(self.window_id)
            .open(is_open)
            .default_size(self.config.default_size)
            .min_size(self.config.min_size)
            .resizable(self.config.resizable)
            .movable(self.config.movable)
            .title_bar(self.config.title_bar)
            .collapsible(false);

        if let Some(pos) = self.config.default_pos {
            window = window.default_pos(pos);
        }

        if let Some(pos) = self.config.fixed_pos {
            window = window.fixed_pos(pos);
        }

        if let Some((anchor, offset)) = self.config.anchor {
            window = window.anchor(anchor, offset);
        }

        if let Some(size) = self.config.max_size {
            window = window.max_size(size);
        }

        window
    }

    /// Gets the window title to use.
    /// This is either one of the default window titles or the configured window title.
    const fn get_window_title(&self) -> &String {
        match &self.config.title {
            Some(title) => title,
            None => match &self.mode {
                DialogMode::PickDirectory => &self.config.labels.title_select_directory,
                DialogMode::PickFile => &self.config.labels.title_select_file,
                DialogMode::PickMultiple => &self.config.labels.title_select_multiple,
                DialogMode::SaveFile => &self.config.labels.title_save_file,
            },
        }
    }

    /// Updates the top panel of the dialog. Including the navigation buttons,
    /// the current path display, the reload button and the search field.
    fn ui_update_top_panel(&mut self, ui: &mut egui::Ui) {
        const BUTTON_SIZE: egui::Vec2 = egui::Vec2::new(25.0, 25.0);

        ui.horizontal(|ui| {
            self.ui_update_nav_buttons(ui, BUTTON_SIZE);

            let mut path_display_width = ui.available_width();

            // Leave some area for the menu button and search input
            if self.config.show_reload_button {
                path_display_width -= ui
                    .style()
                    .spacing
                    .item_spacing
                    .x
                    .mul_add(2.5, BUTTON_SIZE.x);
            }

            if self.config.show_search {
                path_display_width -= 140.0;
            }

            if self.config.show_current_path {
                self.ui_update_current_path(ui, path_display_width);
            }

            // Menu button containing reload button and different options
            if self.config.show_menu_button
                && (self.config.show_reload_button
                    || self.config.show_hidden_option
                    || self.config.show_system_files_option)
            {
                ui.allocate_ui_with_layout(
                    BUTTON_SIZE,
                    egui::Layout::centered_and_justified(egui::Direction::LeftToRight),
                    |ui| {
                        ui.menu_button("☰", |ui| {
                            if self.config.show_reload_button
                                && ui.button(&self.config.labels.reload).clicked()
                            {
                                self.refresh();
                                ui.close_menu();
                            }

                            if self.config.show_hidden_option
                                && ui
                                    .checkbox(
                                        &mut self.config.storage.show_hidden,
                                        &self.config.labels.show_hidden,
                                    )
                                    .clicked()
                            {
                                self.refresh();
                                ui.close_menu();
                            }

                            if self.config.show_system_files_option
                                && ui
                                    .checkbox(
                                        &mut self.config.storage.show_system_files,
                                        &self.config.labels.show_system_files,
                                    )
                                    .clicked()
                            {
                                self.refresh();
                                ui.close_menu();
                            }
                        });
                    },
                );
            }

            if self.config.show_search {
                self.ui_update_search(ui);
            }
        });

        ui.add_space(ui.ctx().style().spacing.item_spacing.y);
    }

    /// Updates the navigation buttons like parent or previous directory
    fn ui_update_nav_buttons(&mut self, ui: &mut egui::Ui, button_size: egui::Vec2) {
        if self.config.show_parent_button {
            if let Some(x) = self.current_directory() {
                if self.ui_button_sized(ui, x.parent().is_some(), button_size, "⏶", None) {
                    self.load_parent_directory();
                }
            } else {
                let _ = self.ui_button_sized(ui, false, button_size, "⏶", None);
            }
        }

        if self.config.show_back_button
            && self.ui_button_sized(
                ui,
                self.directory_offset + 1 < self.directory_stack.len(),
                button_size,
                "⏴",
                None,
            )
        {
            self.load_previous_directory();
        }

        if self.config.show_forward_button
            && self.ui_button_sized(ui, self.directory_offset != 0, button_size, "⏵", None)
        {
            self.load_next_directory();
        }

        if self.config.show_new_folder_button
            && self.ui_button_sized(
                ui,
                !self.create_directory_dialog.is_open(),
                button_size,
                "+",
                None,
            )
        {
            self.open_new_folder_dialog();
        }
    }

    /// Updates the view to display the current path.
    /// This could be the view for displaying the current path and the individual sections,
    /// as well as the view for text editing of the current path.
    fn ui_update_current_path(&mut self, ui: &mut egui::Ui, width: f32) {
        egui::Frame::default()
            .stroke(egui::Stroke::new(
                1.0,
                ui.ctx().style().visuals.window_stroke.color,
            ))
            .inner_margin(egui::Margin::from(4.0))
            .rounding(egui::Rounding::from(4.0))
            .show(ui, |ui| {
                const EDIT_BUTTON_SIZE: egui::Vec2 = egui::Vec2::new(22.0, 20.0);

                if self.path_edit_visible {
                    self.ui_update_path_edit(ui, width, EDIT_BUTTON_SIZE);
                } else {
                    self.ui_update_path_display(ui, width, EDIT_BUTTON_SIZE);
                }
            });
    }

    /// Updates the view when the currently open path with the individual sections is displayed.
    fn ui_update_path_display(
        &mut self,
        ui: &mut egui::Ui,
        width: f32,
        edit_button_size: egui::Vec2,
    ) {
        ui.style_mut().always_scroll_the_only_direction = true;
        ui.style_mut().spacing.scroll.bar_width = 8.0;

        let max_width = if self.config.show_path_edit_button {
            ui.style()
                .spacing
                .item_spacing
                .x
                .mul_add(-2.0, width - edit_button_size.x)
        } else {
            width
        };

        egui::ScrollArea::horizontal()
            .auto_shrink([false, false])
            .stick_to_right(true)
            .max_width(max_width)
            .show(ui, |ui| {
                ui.horizontal(|ui| {
                    ui.style_mut().spacing.item_spacing.x /= 2.5;
                    ui.style_mut().spacing.button_padding = egui::Vec2::new(5.0, 3.0);

                    let mut path = PathBuf::new();

                    if let Some(data) = self.current_directory() {
                        for (i, segment) in data.iter().enumerate() {
                            path.push(segment);

                            let segment_str = segment.to_str().unwrap_or("<ERR>");

                            if i != 0 {
                                ui.label(self.config.directory_separator.as_str());
                            }

                            if ui.button(segment_str).clicked() {
                                self.load_directory(path.as_path());
                                return;
                            }
                        }
                    }
                });
            });

        if !self.config.show_path_edit_button {
            return;
        }

        if ui
            .add_sized(
                edit_button_size,
                egui::Button::new("🖊").fill(egui::Color32::TRANSPARENT),
            )
            .clicked()
        {
            self.open_path_edit();
        }
    }

    /// Updates the view when the user currently wants to text edit the current path.
    fn ui_update_path_edit(&mut self, ui: &mut egui::Ui, width: f32, edit_button_size: egui::Vec2) {
        let desired_width: f32 = ui
            .style()
            .spacing
            .item_spacing
            .x
            .mul_add(-3.0, width - edit_button_size.x);

        let response = egui::TextEdit::singleline(&mut self.path_edit_value)
            .desired_width(desired_width)
            .show(ui)
            .response;

        if self.path_edit_activate {
            response.request_focus();
            Self::set_cursor_to_end(&response, &self.path_edit_value);
            self.path_edit_activate = false;
        }

        if self.path_edit_request_focus {
            response.request_focus();
            self.path_edit_request_focus = false;
        }

        let btn_response = ui.add_sized(edit_button_size, egui::Button::new("✔"));

        if btn_response.clicked() {
            self.submit_path_edit();
        }

        if !response.has_focus() && !btn_response.contains_pointer() {
            self.path_edit_visible = false;
        }
    }

    /// Updates the search input
    fn ui_update_search(&mut self, ui: &mut egui::Ui) {
        egui::Frame::default()
            .stroke(egui::Stroke::new(
                1.0,
                ui.ctx().style().visuals.window_stroke.color,
            ))
            .inner_margin(egui::Margin::symmetric(4.0, 4.0))
            .rounding(egui::Rounding::from(4.0))
            .show(ui, |ui| {
                ui.with_layout(egui::Layout::left_to_right(egui::Align::Min), |ui| {
                    ui.add_space(ui.ctx().style().spacing.item_spacing.y);

                    ui.label(egui::RichText::from("🔍").size(15.0));

                    let re = ui.add_sized(
                        egui::Vec2::new(ui.available_width(), 0.0),
                        egui::TextEdit::singleline(&mut self.search_value),
                    );

                    self.edit_search_on_text_input(ui);

                    if re.changed() || self.init_search {
                        self.selected_item = None;
                        self.select_first_visible_item();
                    }

                    if self.init_search {
                        re.request_focus();
                        Self::set_cursor_to_end(&re, &self.search_value);
                        self.directory_content.reset_multi_selection();

                        self.init_search = false;
                    }
                });
            });
    }

    /// Focuses and types into the search input, if text input without
    /// shortcut modifiers is detected, and no other inputs are focused.
    ///
    /// # Arguments
    ///
    /// - `re`: The [`egui::Response`] returned by the filter text edit widget
    fn edit_search_on_text_input(&mut self, ui: &egui::Ui) {
        if ui.memory(|mem| mem.focused().is_some()) {
            return;
        }

        ui.input(|inp| {
            // We stop if any modifier is active besides only shift
            if inp.modifiers.any() && !inp.modifiers.shift_only() {
                return;
            }

            // If we find any text input event, we append it to the filter string
            // and allow proceeding to activating the filter input widget.
            for text in inp.events.iter().filter_map(|ev| match ev {
                egui::Event::Text(t) => Some(t),
                _ => None,
            }) {
                self.search_value.push_str(text);
                self.init_search = true;
            }
        });
    }

    /// Updates the left panel of the dialog. Including the list of the user directories (Places)
    /// and system disks (Devices, Removable Devices).
    fn ui_update_left_panel(&mut self, ui: &mut egui::Ui) {
        ui.with_layout(egui::Layout::top_down_justified(egui::Align::LEFT), |ui| {
            // Spacing multiplier used between sections in the left sidebar
            const SPACING_MULTIPLIER: f32 = 4.0;

            egui::containers::ScrollArea::vertical()
                .auto_shrink([false, false])
                .show(ui, |ui| {
                    // Spacing for the first section in the left sidebar
                    let mut spacing = ui.ctx().style().spacing.item_spacing.y * 2.0;

                    // Update paths pinned to the left sidebar by the user
                    if self.config.show_pinned_folders && self.ui_update_pinned_paths(ui, spacing) {
                        spacing = ui.ctx().style().spacing.item_spacing.y * SPACING_MULTIPLIER;
                    }

                    // Update custom quick access sections
                    let quick_accesses = std::mem::take(&mut self.config.quick_accesses);

                    for quick_access in &quick_accesses {
                        ui.add_space(spacing);
                        self.ui_update_quick_access(ui, quick_access);
                        spacing = ui.ctx().style().spacing.item_spacing.y * SPACING_MULTIPLIER;
                    }

                    self.config.quick_accesses = quick_accesses;

                    // Update native quick access sections
                    if self.config.show_places && self.ui_update_user_directories(ui, spacing) {
                        spacing = ui.ctx().style().spacing.item_spacing.y * SPACING_MULTIPLIER;
                    }

                    let disks = std::mem::take(&mut self.system_disks);

                    if self.config.show_devices && self.ui_update_devices(ui, spacing, &disks) {
                        spacing = ui.ctx().style().spacing.item_spacing.y * SPACING_MULTIPLIER;
                    }

                    if self.config.show_removable_devices
                        && self.ui_update_removable_devices(ui, spacing, &disks)
                    {
                        // Add this when we add a new section after removable devices
                        // spacing = ui.ctx().style().spacing.item_spacing.y * SPACING_MULTIPLIER;
                    }

                    self.system_disks = disks;
                });
        });
    }

    /// Updates a path entry in the left panel.
    ///
    /// Returns the response of the selectable label.
    fn ui_update_left_panel_entry(
        &mut self,
        ui: &mut egui::Ui,
        display_name: &str,
        path: &Path,
    ) -> egui::Response {
        let response = ui.selectable_label(self.current_directory() == Some(path), display_name);

        if response.clicked() {
            self.load_directory(path);
        }

        response
    }

    /// Updates a custom quick access section added to the left panel.
    fn ui_update_quick_access(&mut self, ui: &mut egui::Ui, quick_access: &QuickAccess) {
        ui.label(&quick_access.heading);

        for entry in &quick_access.paths {
            self.ui_update_left_panel_entry(ui, &entry.display_name, &entry.path);
        }
    }

    /// Updates the list of pinned folders.
    ///
    /// Returns true if at least one directory item was included in the list and the
    /// heading is visible. If no item was listed, false is returned.
    fn ui_update_pinned_paths(&mut self, ui: &mut egui::Ui, spacing: f32) -> bool {
        let mut visible = false;

        for (i, path) in self
            .config
            .storage
            .pinned_folders
            .clone()
            .iter()
            .enumerate()
        {
            if i == 0 {
                ui.add_space(spacing);
                ui.label(self.config.labels.heading_pinned.as_str());

                visible = true;
            }

            let response = self.ui_update_left_panel_entry(
                ui,
                &format!("{}  {}", self.config.pinned_icon, path.file_name()),
                path.as_path(),
            );

            self.ui_update_path_context_menu(&response, path);
        }

        visible
    }

    /// Updates the list of user directories (Places).
    ///
    /// Returns true if at least one directory was included in the list and the
    /// heading is visible. If no directory was listed, false is returned.
    fn ui_update_user_directories(&mut self, ui: &mut egui::Ui, spacing: f32) -> bool {
        // Take temporary ownership of the user directories and configuration.
        // This is done so that we don't have to clone the user directories and
        // configured display names.
        let user_directories = std::mem::take(&mut self.user_directories);
        let labels = std::mem::take(&mut self.config.labels);

        let mut visible = false;

        if let Some(dirs) = &user_directories {
            ui.add_space(spacing);
            ui.label(labels.heading_places.as_str());

            if let Some(path) = dirs.home_dir() {
                self.ui_update_left_panel_entry(ui, &labels.home_dir, path);
            }

            if let Some(path) = dirs.desktop_dir() {
                self.ui_update_left_panel_entry(ui, &labels.desktop_dir, path);
            }
            if let Some(path) = dirs.document_dir() {
                self.ui_update_left_panel_entry(ui, &labels.documents_dir, path);
            }
            if let Some(path) = dirs.download_dir() {
                self.ui_update_left_panel_entry(ui, &labels.downloads_dir, path);
            }
            if let Some(path) = dirs.audio_dir() {
                self.ui_update_left_panel_entry(ui, &labels.audio_dir, path);
            }
            if let Some(path) = dirs.picture_dir() {
                self.ui_update_left_panel_entry(ui, &labels.pictures_dir, path);
            }
            if let Some(path) = dirs.video_dir() {
                self.ui_update_left_panel_entry(ui, &labels.videos_dir, path);
            }

            visible = true;
        }

        self.user_directories = user_directories;
        self.config.labels = labels;

        visible
    }

    /// Updates the list of devices like system disks.
    ///
    /// Returns true if at least one device was included in the list and the
    /// heading is visible. If no device was listed, false is returned.
    fn ui_update_devices(&mut self, ui: &mut egui::Ui, spacing: f32, disks: &Disks) -> bool {
        let mut visible = false;

        for (i, disk) in disks.iter().filter(|x| !x.is_removable()).enumerate() {
            if i == 0 {
                ui.add_space(spacing);
                ui.label(self.config.labels.heading_devices.as_str());

                visible = true;
            }

            self.ui_update_device_entry(ui, disk);
        }

        visible
    }

    /// Updates the list of removable devices like USB drives.
    ///
    /// Returns true if at least one device was included in the list and the
    /// heading is visible. If no device was listed, false is returned.
    fn ui_update_removable_devices(
        &mut self,
        ui: &mut egui::Ui,
        spacing: f32,
        disks: &Disks,
    ) -> bool {
        let mut visible = false;

        for (i, disk) in disks.iter().filter(|x| x.is_removable()).enumerate() {
            if i == 0 {
                ui.add_space(spacing);
                ui.label(self.config.labels.heading_removable_devices.as_str());

                visible = true;
            }

            self.ui_update_device_entry(ui, disk);
        }

        visible
    }

    /// Updates a device entry of a device list like "Devices" or "Removable Devices".
    fn ui_update_device_entry(&mut self, ui: &mut egui::Ui, device: &Disk) {
        let label = if device.is_removable() {
            format!(
                "{}  {}",
                self.config.removable_device_icon,
                device.display_name()
            )
        } else {
            format!("{}  {}", self.config.device_icon, device.display_name())
        };

        self.ui_update_left_panel_entry(ui, &label, device.mount_point());
    }

    /// Updates the bottom panel showing the selected item and main action buttons.
    fn ui_update_bottom_panel(&mut self, ui: &mut egui::Ui) {
        const BUTTON_HEIGHT: f32 = 20.0;
        ui.add_space(5.0);

        // Calculate the width of the action buttons
        let label_submit_width = match self.mode {
            DialogMode::PickDirectory | DialogMode::PickFile | DialogMode::PickMultiple => {
                calc_text_width(ui, &self.config.labels.open_button)
            }
            DialogMode::SaveFile => calc_text_width(ui, &self.config.labels.save_button),
        };

        let mut btn_width = calc_text_width(ui, &self.config.labels.cancel_button);
        if label_submit_width > btn_width {
            btn_width = label_submit_width;
        }

        btn_width += ui.spacing().button_padding.x * 4.0;

        // The size of the action buttons "cancel" and "open"/"save"
        let button_size: egui::Vec2 = egui::Vec2::new(btn_width, BUTTON_HEIGHT);

        self.ui_update_selection_preview(ui, button_size);

        if self.mode == DialogMode::SaveFile {
            ui.add_space(ui.style().spacing.item_spacing.y * 2.0);
        }

        self.ui_update_action_buttons(ui, button_size);
    }

    /// Updates the selection preview like "Selected directory: X"
    fn ui_update_selection_preview(&mut self, ui: &mut egui::Ui, button_size: egui::Vec2) {
        const SELECTION_PREVIEW_MIN_WIDTH: f32 = 50.0;
        let item_spacing = ui.style().spacing.item_spacing;

        let render_filter_selection = !self.config.file_filters.is_empty()
            && (self.mode == DialogMode::PickFile || self.mode == DialogMode::PickMultiple);

        let filter_selection_width = button_size.x.mul_add(2.0, item_spacing.x);
        let mut filter_selection_separate_line = false;

        ui.horizontal(|ui| {
            match &self.mode {
                DialogMode::PickDirectory => ui.label(&self.config.labels.selected_directory),
                DialogMode::PickFile => ui.label(&self.config.labels.selected_file),
                DialogMode::PickMultiple => ui.label(&self.config.labels.selected_items),
                DialogMode::SaveFile => ui.label(&self.config.labels.file_name),
            };

            // Make sure there is enough width for the selection preview. If the available
            // width is not enough, render the drop-down menu to select a file filter on
            // a separate line and give the selection preview the entire available width.
            let mut scroll_bar_width: f32 =
                ui.available_width() - filter_selection_width - item_spacing.x;

            if scroll_bar_width < SELECTION_PREVIEW_MIN_WIDTH || !render_filter_selection {
                filter_selection_separate_line = true;
                scroll_bar_width = ui.available_width();
            }

            match &self.mode {
                DialogMode::PickDirectory | DialogMode::PickFile | DialogMode::PickMultiple => {
                    use egui::containers::scroll_area::ScrollBarVisibility;

                    let text = self.get_selection_preview_text();

                    egui::containers::ScrollArea::horizontal()
                        .auto_shrink([false, false])
                        .max_width(scroll_bar_width)
                        .stick_to_right(true)
                        .scroll_bar_visibility(ScrollBarVisibility::AlwaysHidden)
                        .show(ui, |ui| {
                            ui.colored_label(ui.style().visuals.selection.bg_fill, text);
                        });
                }
                DialogMode::SaveFile => {
                    let response = ui.add(
                        egui::TextEdit::singleline(&mut self.file_name_input)
                            .desired_width(f32::INFINITY),
                    );

                    if self.file_name_input_request_focus {
                        response.request_focus();
                        self.file_name_input_request_focus = false;
                    }

                    if response.changed() {
                        self.file_name_input_error = self.validate_file_name_input();
                    }

                    if response.lost_focus() && ui.input(|i| i.key_pressed(egui::Key::Enter)) {
                        self.submit();
                    }
                }
            };

            if !filter_selection_separate_line && render_filter_selection {
                self.ui_update_file_filter_selection(ui, filter_selection_width);
            }
        });

        if filter_selection_separate_line && render_filter_selection {
            ui.with_layout(egui::Layout::right_to_left(egui::Align::Min), |ui| {
                self.ui_update_file_filter_selection(ui, filter_selection_width);
            });
        }
    }

    fn get_selection_preview_text(&self) -> String {
        if self.is_selection_valid() {
            match &self.mode {
                DialogMode::PickDirectory | DialogMode::PickFile => self
                    .selected_item
                    .as_ref()
                    .map_or_else(String::new, |item| item.file_name().to_string()),
                DialogMode::PickMultiple => {
                    let mut result = String::new();

                    for (i, item) in self
                        .get_dir_content_filtered_iter()
                        .filter(|p| p.selected)
                        .enumerate()
                    {
                        if i == 0 {
                            result += item.file_name();
                            continue;
                        }

                        result += format!(", {}", item.file_name()).as_str();
                    }

                    result
                }
                DialogMode::SaveFile => String::new(),
            }
        } else {
            String::new()
        }
    }

    fn ui_update_file_filter_selection(&mut self, ui: &mut egui::Ui, width: f32) {
        let selected_filter = self.get_selected_file_filter();
        let selected_text = match selected_filter {
            Some(f) => &f.name,
            None => &self.config.labels.file_filter_all_files,
        };

        // The item that the user selected inside the drop down.
        // If none, no item was selected by the user.
        let mut select_filter: Option<Option<egui::Id>> = None;

        egui::containers::ComboBox::from_id_salt(self.window_id.with("file_filter_selection"))
            .width(width)
            .selected_text(selected_text)
            .wrap_mode(egui::TextWrapMode::Truncate)
            .show_ui(ui, |ui| {
                for filter in &self.config.file_filters {
                    let selected = selected_filter.is_some_and(|f| f.id == filter.id);

                    if ui.selectable_label(selected, &filter.name).clicked() {
                        select_filter = Some(Some(filter.id));
                    }
                }

                if ui
                    .selectable_label(
                        selected_filter.is_none(),
                        &self.config.labels.file_filter_all_files,
                    )
                    .clicked()
                {
                    select_filter = Some(None);
                }
            });

        if let Some(i) = select_filter {
            self.selected_file_filter = i;
            self.selected_item = None;
            self.refresh();
        }
    }

    /// Updates the action buttons like save, open and cancel
    fn ui_update_action_buttons(&mut self, ui: &mut egui::Ui, button_size: egui::Vec2) {
        ui.with_layout(egui::Layout::right_to_left(egui::Align::Min), |ui| {
            let label = match &self.mode {
                DialogMode::PickDirectory | DialogMode::PickFile | DialogMode::PickMultiple => {
                    self.config.labels.open_button.as_str()
                }
                DialogMode::SaveFile => self.config.labels.save_button.as_str(),
            };

            if self.ui_button_sized(
                ui,
                self.is_selection_valid(),
                button_size,
                label,
                self.file_name_input_error.as_deref(),
            ) {
                self.submit();
            }

            if ui
                .add_sized(
                    button_size,
                    egui::Button::new(self.config.labels.cancel_button.as_str()),
                )
                .clicked()
            {
                self.cancel();
            }
        });
    }

    /// Updates the central panel. This is either the contents of the directory
    /// or the error message when there was an error loading the current directory.
    fn ui_update_central_panel(&mut self, ui: &mut egui::Ui) {
        if self.update_directory_content(ui) {
            return;
        }

        self.ui_update_central_panel_content(ui);
    }

    /// Updates the directory content (Not the UI!).
    /// This is required because the contents of the directory might be loaded on a
    /// separate thread. This function checks the status of the directory content
    /// and updates the UI accordingly.
    fn update_directory_content(&mut self, ui: &mut egui::Ui) -> bool {
        const SHOW_SPINNER_AFTER: f32 = 0.2;

        match self.directory_content.update() {
            DirectoryContentState::Pending(timestamp) => {
                let now = std::time::SystemTime::now();

                if now
                    .duration_since(*timestamp)
                    .unwrap_or_default()
                    .as_secs_f32()
                    > SHOW_SPINNER_AFTER
                {
                    ui.centered_and_justified(egui::Ui::spinner);
                }

                // Prevent egui from not updating the UI when there is no user input
                ui.ctx().request_repaint();

                true
            }
            DirectoryContentState::Errored(err) => {
                ui.centered_and_justified(|ui| ui.colored_label(ui.visuals().error_fg_color, err));
                true
            }
            DirectoryContentState::Finished => {
                if self.mode == DialogMode::PickDirectory {
                    if let Some(dir) = self.current_directory() {
                        let mut dir_entry =
                            DirectoryEntry::from_path(&self.config, dir, &*self.config.file_system);
                        self.select_item(&mut dir_entry);
                    }
                }

                false
            }
            DirectoryContentState::Success => false,
        }
    }

    /// Updates the contents of the currently open directory.
    /// TODO: Refactor
    #[allow(clippy::too_many_lines)]
    fn ui_update_central_panel_content(&mut self, ui: &mut egui::Ui) {
        // Temporarily take ownership of the directory content.
        let mut data = std::mem::take(&mut self.directory_content);

        // If the multi selection should be reset, excluding the currently
        // selected primary item.
        let mut reset_multi_selection = false;

        // The item the user wants to make a batch selection from.
        // The primary selected item is used for item a.
        let mut batch_select_item_b: Option<DirectoryEntry> = None;

        // If we should return after updating the directory entries.
        let mut should_return = false;

        let scroll_offset = self
            .selected_item
            .as_ref()
            .map_or(0, |item| data.get_index(item).unwrap_or(0));

        ui.with_layout(egui::Layout::top_down_justified(egui::Align::LEFT), |ui| {
            let shift_modifier = ui.input(|i| i.modifiers.shift_only());
            let command_modifier = ui.input(|i| i.modifiers.command);
            let shift_only_modifier = ui.input(|i| i.modifiers.shift_only());

            let row_height = Self::get_row_height(ui);

            let mut table_builder = TableBuilder::new(ui)
                .sense(egui::Sense::click())
                .striped(true)
                .resizable(true)
                .cell_layout(egui::Layout::left_to_right(egui::Align::Center));
            if self.scroll_to_selection {
                table_builder =
                    table_builder.scroll_to_row(scroll_offset, Some(egui::Align::Center));
                self.scroll_to_selection = false;
            }
            let table = if self.config.show_only_file_name {
                table_builder
                    .column(Column::remainder().at_least(120.0)) // "Date Modified"
                    .header(row_height, |mut header| {
                        let labels = self.config.labels.clone();
                        self.add_sortable_column(
                            &mut header,
                            &labels.file_name_header,
                            SortBy::Filename,
                            &mut data,
                        );
                    })
            } else {
                table_builder
                    .column(Column::auto().at_least(120.0)) // "Name"
                    .column(Column::auto().at_least(70.0)) // "File Size"
                    .column(Column::auto().at_least(60.0)) // "Date Created"
                    .column(Column::remainder().at_least(60.0)) // "Date Modified"
                    .header(row_height, |mut header| {
                        let labels = self.config.labels.clone();
                        self.add_sortable_column(
                            &mut header,
                            &labels.file_name_header,
                            SortBy::Filename,
                            &mut data,
                        );
                        self.add_sortable_column(
                            &mut header,
                            &labels.file_size_header,
                            SortBy::Size,
                            &mut data,
                        );
                        self.add_sortable_column(
                            &mut header,
                            &labels.created_date_header,
                            SortBy::DateCreated,
                            &mut data,
                        );
                        self.add_sortable_column(
                            &mut header,
                            &labels.modified_date_header,
                            SortBy::DateLastModified,
                            &mut data,
                        );
                    })
            };

            if self.should_render_all_items() {
                table.body(|body| {
                    body.rows(row_height, data.len(), |mut row| {
                        if let Some(item) = &mut data.get(row.index()) {
                            self.render_table_row(
                                &mut row,
                                item,
                                &mut reset_multi_selection,
                                &mut batch_select_item_b,
                                command_modifier,
                                shift_modifier,
                                shift_only_modifier,
                                &mut should_return,
                            );
                        }
                    });
                });
            } else {
                table.body(|body| {
                    body.rows(
                        row_height,
                        data.filtered_count(&self.search_value),
                        |mut row| {
                            if let Some(item) =
                                data.filtered_get(row.index(), &self.search_value.clone())
                            {
                                self.render_table_row(
                                    &mut row,
                                    item,
                                    &mut reset_multi_selection,
                                    &mut batch_select_item_b,
                                    command_modifier,
                                    shift_modifier,
                                    shift_only_modifier,
                                    &mut should_return,
                                );
                            }
                        },
                    );
                });
            }

            if let Some(entry) = self.ui_update_create_directory_dialog(ui) {
                data.push(entry);
            }
        });

        if should_return {
            return;
        }

        if reset_multi_selection {
            self.reset_multi_selection(&mut data);
        }

        if let Some(item_b) = batch_select_item_b {
            if let Some(item_a) = &self.selected_item {
                self.batch_select_between(&mut data, item_a, &item_b);
            }
        }

        self.directory_content = data;
        self.scroll_to_selection = false;
    }

    #[allow(clippy::too_many_arguments)]
    fn render_table_row(
        &mut self,
        row: &mut TableRow,
        item: &mut DirectoryEntry,
        reset_multi_selection: &mut bool,
        batch_select_item_b: &mut Option<DirectoryEntry>,
        command_modifier: bool,
        shift_modifier: bool,
        shift_only_modifier: bool,
        should_return: &mut bool,
    ) {
        self.ui_update_central_panel_entry(row, item);

        let primary_selected = self.is_primary_selected(item);

        // The user wants to select the item as the primary selected item
        if row.response().clicked() && !command_modifier && !shift_modifier {
            self.select_item(&mut item.clone());

            // Reset the multi selection except the now primary selected item
            if self.mode == DialogMode::PickMultiple {
                *reset_multi_selection = true;
            }
        }

        if item.is_dir() {
            self.ui_update_path_context_menu(&row.response(), item);

            if row.response().context_menu_opened() {
                self.select_item(item);
            }
        }

        // The user wants to select or unselect the item as part of a
        // multi selection
        if self.mode == DialogMode::PickMultiple && row.response().clicked() && command_modifier {
            if primary_selected {
                // If the clicked item is the primary selected item,
                // deselect it and remove it from the multi selection
                item.selected = false;
                self.selected_item = None;
            } else {
                item.selected = !item.selected;

                // If the item was selected, make it the primary selected item
                if item.selected {
                    self.select_item(item);
                }
            }
        }

        // The user wants to select every item between the last selected item
        // and the current item
        if self.mode == DialogMode::PickMultiple && row.response().clicked() && shift_only_modifier
        {
            if let Some(selected_item) = self.selected_item.clone() {
                // We perform a batch selection from the item that was
                // primarily selected before the user clicked on this item.
                *batch_select_item_b = Some(selected_item);

                // And now make this item the primary selected item
                item.selected = true;
                self.select_item(item);
            }
        }

        // The user double clicked on the directory entry.
        // Either open the directory or submit the dialog.
        if row.response().double_clicked() && !command_modifier {
            if item.is_dir() {
                self.load_directory(&item.to_path_buf());
                *should_return = true;
            }

            self.select_item(item);

            self.submit();
        }
    }

    fn reset_multi_selection(&self, data: &mut DirectoryContent) {
        for item in data.filtered_iter_mut(&self.search_value) {
            if let Some(selected_item) = &self.selected_item {
                if selected_item.path_eq(item) {
                    continue;
                }
            }
            item.selected = false;
        }
    }

    fn add_sortable_column(
        &mut self,
        header: &mut TableRow,
        label: &str,
        sort_by: SortBy,
        data: &mut DirectoryContent,
    ) {
        let current_sort_label = if self.config.sort_by == sort_by {
            format!("{}{}", label, self.config.sort_order)
        } else {
            label.to_string()
        };

        header.col(|ui| {
            let available_width = ui.available_width();
            if ui
                .add_sized(
                    [available_width, ui.spacing().interact_size.y],
                    egui::SelectableLabel::new(self.config.sort_by == sort_by, current_sort_label),
                )
                .clicked()
            {
                if self.config.sort_by == sort_by {
                    self.config.sort_order.invert();
                } else {
                    self.config.sort_by = sort_by;
                }
                data.sort_directory_entries(&self.config.sort_by, &self.config.sort_order);
            }
        });
    }

    fn get_row_height(ui: &egui::Ui) -> f32 {
        ui.style()
            .text_styles
            .get(&TextStyle::Body)
            .map_or(15.0, |font_id| 1.0 + ui.fonts(|f| f.row_height(font_id)))
    }

    fn should_render_all_items(&self) -> bool {
        self.search_value.is_empty()
            && !self.create_directory_dialog.is_open()
            && !self.scroll_to_selection
    }

    /// Updates a single directory content entry.
    /// TODO: Refactor
    fn ui_update_central_panel_entry(&self, row: &mut TableRow, item: &DirectoryEntry) {
        let file_name = item.file_name();
        let primary_selected = self.is_primary_selected(item);
        let pinned = self.is_pinned(item);

        let selected = item.selected;
        let metadata = item.metadata();

        let icons = if pinned {
            format!("{} {} ", item.icon(), self.config.pinned_icon)
        } else {
            format!("{} ", item.icon())
        };

        let mut truncate = false;
        row.set_selected(primary_selected || selected);

        row.col(|ui| {
            let icons_width = calc_text_width(ui, &icons);

            let text_width = calc_text_width(ui, file_name);

            // Calc available width for the file name and include a small margin
            let available_width = ui.available_width() - icons_width - 15.0;

            truncate = self.config.truncate_filenames && available_width < text_width;

            let text = if truncate {
                truncate_filename(ui, item, available_width)
            } else {
                file_name.to_owned()
            };
            let display_name = format!("{icons} {text}");
            let name_response = ui.add(egui::Label::new(display_name).selectable(false));
            if truncate {
                name_response.on_hover_text(file_name);
            }
        });
        if !self.config.show_only_file_name {
            row.col(|ui| {
                if item.is_dir() {
                    ui.add(egui::Label::new(String::new()).selectable(false));
                } else if let Some(size) = metadata.size {
                    ui.add(egui::Label::new(format_bytes(size)).selectable(false))
                        .clicked();
                } else {
                    ui.add(egui::Label::new(String::new()).selectable(false));
                }
            });

            row.col(|ui| {
                if let Some(created) = metadata.created {
                    // Calc available width for the file name and include a small margin
                    let available_width = ui.available_width() - 10.0;

                    let text = truncate_date(ui, created, available_width);

                    ui.add(egui::Label::new(text).selectable(false));
                } else {
                    ui.add(egui::Label::new(String::new()).selectable(false));
                }
            });

            row.col(|ui| {
                if let Some(last_modified) = metadata.last_modified {
                    // Calc available width for the file name and include a small margin
                    let available_width = ui.available_width() - 10.0;

                    let text = truncate_date(ui, last_modified, available_width);

                    ui.add(egui::Label::new(text).selectable(false));
                } else {
                    ui.add(egui::Label::new(String::new()).selectable(false));
                }
            });
        }
    }

    fn ui_update_create_directory_dialog(&mut self, ui: &mut egui::Ui) -> Option<DirectoryEntry> {
        self.create_directory_dialog
            .update(ui, &self.config)
            .directory()
            .map(|path| self.process_new_folder(&path))
    }

    /// Selects every item inside the `directory_content` between `item_a` and `item_b`,
    /// excluding both given items.
    fn batch_select_between(
        &self,
        directory_content: &mut DirectoryContent,
        item_a: &DirectoryEntry,
        item_b: &DirectoryEntry,
    ) {
        // Get the position of item a and item b
        let pos_a = directory_content
            .filtered_iter(&self.search_value)
            .position(|p| p.path_eq(item_a));
        let pos_b = directory_content
            .filtered_iter(&self.search_value)
            .position(|p| p.path_eq(item_b));

        // If both items where found inside the directory entry, mark every item between
        // them as selected
        if let Some(pos_a) = pos_a {
            if let Some(pos_b) = pos_b {
                if pos_a == pos_b {
                    return;
                }

                // Get the min and max of both positions.
                // We will iterate from min to max.
                let mut min = pos_a;
                let mut max = pos_b;

                if min > max {
                    min = pos_b;
                    max = pos_a;
                }

                for item in directory_content
                    .filtered_iter_mut(&self.search_value)
                    .enumerate()
                    .filter(|(i, _)| i > &min && i < &max)
                    .map(|(_, p)| p)
                {
                    item.selected = true;
                }
            }
        }
    }

    /// Helper function to add a sized button that can be enabled or disabled
    fn ui_button_sized(
        &self,
        ui: &mut egui::Ui,
        enabled: bool,
        size: egui::Vec2,
        label: &str,
        err_tooltip: Option<&str>,
    ) -> bool {
        let mut clicked = false;

        ui.add_enabled_ui(enabled, |ui| {
            let response = ui.add_sized(size, egui::Button::new(label));
            clicked = response.clicked();

            if let Some(err) = err_tooltip {
                response.on_disabled_hover_ui(|ui| {
                    ui.horizontal_wrapped(|ui| {
                        ui.spacing_mut().item_spacing.x = 0.0;

                        ui.colored_label(
                            ui.ctx().style().visuals.error_fg_color,
                            format!("{} ", self.config.err_icon),
                        );

                        ui.label(err);
                    });
                });
            }
        });

        clicked
    }

    /// Updates the context menu of a path.
    ///
    /// # Arguments
    ///
    /// * `item_response` - The response of the egui item for which the context menu should
    ///                     be opened.
    /// * `path` - The path for which the context menu should be opened.
    fn ui_update_path_context_menu(
        &mut self,
        item_response: &egui::Response,
        path: &DirectoryEntry,
    ) {
        // Path context menus are currently only used for pinned folders.
        if !self.config.show_pinned_folders {
            return;
        }

        item_response.context_menu(|ui| {
            let pinned = self.is_pinned(path);

            if pinned {
                if ui.button(&self.config.labels.unpin_folder).clicked() {
                    self.unpin_path(path);
                    ui.close_menu();
                }
            } else if ui.button(&self.config.labels.pin_folder).clicked() {
                self.pin_path(path.clone());
                ui.close_menu();
            }
        });
    }

    /// Sets the cursor position to the end of a text input field.
    ///
    /// # Arguments
    ///
    /// * `re` - response of the text input widget
    /// * `data` - buffer holding the text of the input widget
    fn set_cursor_to_end(re: &egui::Response, data: &str) {
        // Set the cursor to the end of the filter input string
        if let Some(mut state) = egui::TextEdit::load_state(&re.ctx, re.id) {
            state
                .cursor
                .set_char_range(Some(CCursorRange::one(CCursor::new(data.len()))));
            state.store(&re.ctx, re.id);
        }
    }
<<<<<<< HEAD
=======

    /// Calculates the width of a single char.
    fn calc_char_width(ui: &egui::Ui, char: char) -> f32 {
        ui.fonts(|f| f.glyph_width(&egui::TextStyle::Body.resolve(ui.style()), char))
    }

    /// Calculates the width of the specified text using the current font configuration.
    /// Does not take new lines or text breaks into account!
    fn calc_text_width(ui: &egui::Ui, text: &str) -> f32 {
        let mut width = 0.0;

        for char in text.chars() {
            width += Self::calc_char_width(ui, char);
        }

        width
    }

    fn truncate_filename(ui: &egui::Ui, item: &DirectoryEntry, max_length: f32) -> String {
        const TRUNCATE_STR: &str = "...";

        let path = item.as_path();

        let file_stem = if item.is_file() {
            path.file_stem().and_then(|f| f.to_str()).unwrap_or("")
        } else {
            item.file_name()
        };

        let extension = if item.is_file() {
            path.extension().map_or(String::new(), |ext| {
                format!(".{}", ext.to_str().unwrap_or(""))
            })
        } else {
            String::new()
        };

        let extension_width = Self::calc_text_width(ui, &extension);
        let reserved = extension_width + Self::calc_text_width(ui, TRUNCATE_STR);

        if max_length <= reserved {
            return format!("{TRUNCATE_STR}{extension}");
        }

        let mut width = reserved;
        let mut front = String::new();
        let mut back = String::new();

        for (i, char) in file_stem.chars().enumerate() {
            let w = Self::calc_char_width(ui, char);

            if width + w > max_length {
                break;
            }

            front.push(char);
            width += w;

            let back_index = file_stem.len() - i - 1;

            if back_index <= i {
                break;
            }

            if let Some(char) = file_stem.chars().nth(back_index) {
                let w = Self::calc_char_width(ui, char);

                if width + w > max_length {
                    break;
                }

                back.push(char);
                width += w;
            }
        }

        format!(
            "{front}{TRUNCATE_STR}{}{extension}",
            back.chars().rev().collect::<String>()
        )
    }
>>>>>>> 5e578c73
}

/// Keybindings
impl FileDialog {
    /// Checks whether certain keybindings have been pressed and executes the corresponding actions.
    fn update_keybindings(&mut self, ctx: &egui::Context) {
        // We don't want to execute keybindings if a modal is currently open.
        // The modals implement the keybindings themselves.
        if let Some(modal) = self.modals.last_mut() {
            modal.update_keybindings(&self.config, ctx);
            return;
        }

        let keybindings = std::mem::take(&mut self.config.keybindings);

        if FileDialogKeyBindings::any_pressed(ctx, &keybindings.submit, false) {
            self.exec_keybinding_submit();
        }

        if FileDialogKeyBindings::any_pressed(ctx, &keybindings.cancel, false) {
            self.exec_keybinding_cancel();
        }

        if FileDialogKeyBindings::any_pressed(ctx, &keybindings.parent, true) {
            self.load_parent_directory();
        }

        if FileDialogKeyBindings::any_pressed(ctx, &keybindings.back, true) {
            self.load_previous_directory();
        }

        if FileDialogKeyBindings::any_pressed(ctx, &keybindings.forward, true) {
            self.load_next_directory();
        }

        if FileDialogKeyBindings::any_pressed(ctx, &keybindings.reload, true) {
            self.refresh();
        }

        if FileDialogKeyBindings::any_pressed(ctx, &keybindings.new_folder, true) {
            self.open_new_folder_dialog();
        }

        if FileDialogKeyBindings::any_pressed(ctx, &keybindings.edit_path, true) {
            self.open_path_edit();
        }

        if FileDialogKeyBindings::any_pressed(ctx, &keybindings.home_edit_path, true) {
            if let Some(dirs) = &self.user_directories {
                if let Some(home) = dirs.home_dir() {
                    self.load_directory(home.to_path_buf().as_path());
                    self.open_path_edit();
                }
            }
        }

        if FileDialogKeyBindings::any_pressed(ctx, &keybindings.selection_up, false) {
            self.exec_keybinding_selection_up();

            // We want to break out of input fields like search when pressing selection keys
            if let Some(id) = ctx.memory(egui::Memory::focused) {
                ctx.memory_mut(|w| w.surrender_focus(id));
            }
        }

        if FileDialogKeyBindings::any_pressed(ctx, &keybindings.selection_down, false) {
            self.exec_keybinding_selection_down();

            // We want to break out of input fields like search when pressing selection keys
            if let Some(id) = ctx.memory(egui::Memory::focused) {
                ctx.memory_mut(|w| w.surrender_focus(id));
            }
        }

        if FileDialogKeyBindings::any_pressed(ctx, &keybindings.select_all, true)
            && self.mode == DialogMode::PickMultiple
        {
            for item in self.directory_content.filtered_iter_mut(&self.search_value) {
                item.selected = true;
            }
        }

        self.config.keybindings = keybindings;
    }

    /// Executes the action when the keybinding `submit` is pressed.
    fn exec_keybinding_submit(&mut self) {
        if self.path_edit_visible {
            self.submit_path_edit();
            return;
        }

        if self.create_directory_dialog.is_open() {
            if let Some(dir) = self.create_directory_dialog.submit().directory() {
                self.process_new_folder(&dir);
            }
            return;
        }

        // Check if there is a directory selected we can open
        if let Some(item) = &self.selected_item {
            // Make sure the selected item is visible inside the directory view.
            let is_visible = self
                .get_dir_content_filtered_iter()
                .any(|p| p.path_eq(item));

            if is_visible && item.is_dir() {
                self.load_directory(&item.to_path_buf());
                return;
            }
        }

        self.submit();
    }

    /// Executes the action when the keybinding `cancel` is pressed.
    fn exec_keybinding_cancel(&mut self) {
        // We have to check if the `create_directory_dialog` and `path_edit_visible` is open,
        // because egui does not consume pressing the escape key inside a text input.
        // So when pressing the escape key inside a text input, the text input is closed
        // but the keybindings still register the press on the escape key.
        // (Although the keybindings are updated before the UI and they check whether another
        //  widget is currently in focus!)
        //
        // This is practical for us because we can close the path edit and
        // the create directory dialog.
        // However, this causes problems when the user presses escape in other text
        // inputs for which we have no status saved. This would then close the entire file dialog.
        // To fix this, we check if any item was focused in the last frame.
        //
        // Note that this only happens with the escape key and not when the enter key is
        // used to close a text input. This is why we don't have to check for the
        // dialogs in `exec_keybinding_submit`.

        if self.create_directory_dialog.is_open() {
            self.create_directory_dialog.close();
        } else if self.path_edit_visible {
            self.close_path_edit();
        } else if !self.any_focused_last_frame {
            self.cancel();
            return;
        }
    }

    /// Executes the action when the keybinding `selection_up` is pressed.
    fn exec_keybinding_selection_up(&mut self) {
        if self.directory_content.len() == 0 {
            return;
        }

        self.directory_content.reset_multi_selection();

        if let Some(item) = &self.selected_item {
            if self.select_next_visible_item_before(&item.clone()) {
                return;
            }
        }

        // No item is selected or no more items left.
        // Select the last item from the directory content.
        self.select_last_visible_item();
    }

    /// Executes the action when the keybinding `selection_down` is pressed.
    fn exec_keybinding_selection_down(&mut self) {
        if self.directory_content.len() == 0 {
            return;
        }

        self.directory_content.reset_multi_selection();

        if let Some(item) = &self.selected_item {
            if self.select_next_visible_item_after(&item.clone()) {
                return;
            }
        }

        // No item is selected or no more items left.
        // Select the last item from the directory content.
        self.select_first_visible_item();
    }
}

/// Implementation
impl FileDialog {
    /// Get the file filter the user currently selected.
    fn get_selected_file_filter(&self) -> Option<&FileFilter> {
        self.selected_file_filter
            .and_then(|id| self.config.file_filters.iter().find(|p| p.id == id))
    }

    /// Gets a filtered iterator of the directory content of this object.
    fn get_dir_content_filtered_iter(&self) -> impl Iterator<Item = &DirectoryEntry> {
        self.directory_content.filtered_iter(&self.search_value)
    }

    /// Opens the dialog to create a new folder.
    fn open_new_folder_dialog(&mut self) {
        if let Some(x) = self.current_directory() {
            self.create_directory_dialog.open(x.to_path_buf());
        }
    }

    /// Function that processes a newly created folder.
    fn process_new_folder(&mut self, created_dir: &Path) -> DirectoryEntry {
        let mut entry =
            DirectoryEntry::from_path(&self.config, created_dir, &*self.config.file_system);

        self.directory_content.push(entry.clone());

        self.select_item(&mut entry);

        entry
    }

    /// Opens a new modal window.
    fn open_modal(&mut self, modal: Box<dyn FileDialogModal + Send + Sync>) {
        self.modals.push(modal);
    }

    /// Executes the given modal action.
    fn exec_modal_action(&mut self, action: ModalAction) {
        match action {
            ModalAction::None => {}
            ModalAction::SaveFile(path) => self.state = DialogState::Picked(path),
        };
    }

    /// Canonicalizes the specified path if canonicalization is enabled.
    /// Returns the input path if an error occurs or canonicalization is disabled.
    fn canonicalize_path(&self, path: &Path) -> PathBuf {
        if self.config.canonicalize_paths {
            dunce::canonicalize(path).unwrap_or_else(|_| path.to_path_buf())
        } else {
            path.to_path_buf()
        }
    }

    /// Pins a path to the left sidebar.
    fn pin_path(&mut self, path: DirectoryEntry) {
        self.config.storage.pinned_folders.push(path);
    }

    /// Unpins a path from the left sidebar.
    fn unpin_path(&mut self, path: &DirectoryEntry) {
        self.config
            .storage
            .pinned_folders
            .retain(|p| !p.path_eq(path));
    }

    /// Checks if the path is pinned to the left sidebar.
    fn is_pinned(&self, path: &DirectoryEntry) -> bool {
        self.config
            .storage
            .pinned_folders
            .iter()
            .any(|p| path.path_eq(p))
    }

    fn is_primary_selected(&self, item: &DirectoryEntry) -> bool {
        self.selected_item.as_ref().is_some_and(|x| x.path_eq(item))
    }

    /// Resets the dialog to use default values.
    /// Configuration variables are retained.
    fn reset(&mut self) {
        let config = self.config.clone();
        *self = Self::with_config(config);
    }

    /// Refreshes the dialog.
    /// Including the user directories, system disks and currently open directory.
    fn refresh(&mut self) {
        self.user_directories = self
            .config
            .file_system
            .user_dirs(self.config.canonicalize_paths);
        self.system_disks = self
            .config
            .file_system
            .get_disks(self.config.canonicalize_paths);

        self.reload_directory();
    }

    /// Submits the current selection and tries to finish the dialog, if the selection is valid.
    fn submit(&mut self) {
        // Make sure the selected item or entered file name is valid.
        if !self.is_selection_valid() {
            return;
        }

        match &self.mode {
            DialogMode::PickDirectory | DialogMode::PickFile => {
                // Should always contain a value since `is_selection_valid` is used to
                // validate the selection.
                if let Some(item) = self.selected_item.clone() {
                    self.state = DialogState::Picked(item.to_path_buf());
                }
            }
            DialogMode::PickMultiple => {
                let result: Vec<PathBuf> = self
                    .selected_entries()
                    .map(crate::DirectoryEntry::to_path_buf)
                    .collect();

                self.state = DialogState::PickedMultiple(result);
            }
            DialogMode::SaveFile => {
                // Should always contain a value since `is_selection_valid` is used to
                // validate the selection.
                if let Some(path) = self.current_directory() {
                    let full_path = path.join(&self.file_name_input);
                    self.submit_save_file(full_path);
                }
            }
        }
    }

    /// Submits the file dialog with the specified path and opens the `OverwriteFileModal`
    /// if the path already exists.
    fn submit_save_file(&mut self, path: PathBuf) {
        if path.exists() {
            self.open_modal(Box::new(OverwriteFileModal::new(path)));

            return;
        }

        self.state = DialogState::Picked(path);
    }

    /// Cancels the dialog.
    fn cancel(&mut self) {
        self.state = DialogState::Cancelled;
    }

    /// This function generates the initial directory based on the configuration.
    /// The function does the following things:
    ///   - Canonicalize the path if enabled
    ///   - Attempts to use the parent directory if the path is a file
    fn gen_initial_directory(&self, path: &Path) -> PathBuf {
        let mut path = self.canonicalize_path(path);

        if self.config.file_system.is_file(&path) {
            if let Some(parent) = path.parent() {
                path = parent.to_path_buf();
            }
        }

        path
    }

    /// Gets the currently open directory.
    fn current_directory(&self) -> Option<&Path> {
        if let Some(x) = self.directory_stack.iter().nth_back(self.directory_offset) {
            return Some(x.as_path());
        }

        None
    }

    /// Checks whether the selection or the file name entered is valid.
    /// What is checked depends on the mode the dialog is currently in.
    fn is_selection_valid(&self) -> bool {
        match &self.mode {
            DialogMode::PickDirectory => self
                .selected_item
                .as_ref()
                .is_some_and(crate::DirectoryEntry::is_dir),
            DialogMode::PickFile => self
                .selected_item
                .as_ref()
                .is_some_and(DirectoryEntry::is_file),
            DialogMode::PickMultiple => self.get_dir_content_filtered_iter().any(|p| p.selected),
            DialogMode::SaveFile => self.file_name_input_error.is_none(),
        }
    }

    /// Validates the file name entered by the user.
    ///
    /// Returns None if the file name is valid. Otherwise returns an error message.
    fn validate_file_name_input(&self) -> Option<String> {
        if self.file_name_input.is_empty() {
            return Some(self.config.labels.err_empty_file_name.clone());
        }

        if let Some(x) = self.current_directory() {
            let mut full_path = x.to_path_buf();
            full_path.push(self.file_name_input.as_str());

            if self.config.file_system.is_dir(&full_path) {
                return Some(self.config.labels.err_directory_exists.clone());
            }

            if !self.config.allow_file_overwrite && self.config.file_system.is_file(&full_path) {
                return Some(self.config.labels.err_file_exists.clone());
            }
        } else {
            // There is most likely a bug in the code if we get this error message!
            return Some("Currently not in a directory".to_string());
        }

        None
    }

    /// Marks the given item as the selected directory item.
    /// Also updates the `file_name_input` to the name of the selected item.
    fn select_item(&mut self, item: &mut DirectoryEntry) {
        if self.mode == DialogMode::PickMultiple {
            item.selected = true;
        }
        self.selected_item = Some(item.clone());

        if self.mode == DialogMode::SaveFile && item.is_file() {
            self.file_name_input = item.file_name().to_string();
            self.file_name_input_error = self.validate_file_name_input();
        }
    }

    /// Attempts to select the last visible item in `directory_content` before the specified item.
    ///
    /// Returns true if an item is found and selected.
    /// Returns false if no visible item is found before the specified item.
    fn select_next_visible_item_before(&mut self, item: &DirectoryEntry) -> bool {
        let mut return_val = false;

        self.directory_content.reset_multi_selection();

        let mut directory_content = std::mem::take(&mut self.directory_content);
        let search_value = std::mem::take(&mut self.search_value);

        let index = directory_content
            .filtered_iter(&search_value)
            .position(|p| p.path_eq(item));

        if let Some(index) = index {
            if index != 0 {
                if let Some(item) = directory_content
                    .filtered_iter_mut(&search_value)
                    .nth(index.saturating_sub(1))
                {
                    self.select_item(item);
                    self.scroll_to_selection = true;
                    return_val = true;
                }
            }
        }

        self.directory_content = directory_content;
        self.search_value = search_value;

        return_val
    }

    /// Attempts to select the last visible item in `directory_content` after the specified item.
    ///
    /// Returns true if an item is found and selected.
    /// Returns false if no visible item is found after the specified item.
    fn select_next_visible_item_after(&mut self, item: &DirectoryEntry) -> bool {
        let mut return_val = false;

        self.directory_content.reset_multi_selection();

        let mut directory_content = std::mem::take(&mut self.directory_content);
        let search_value = std::mem::take(&mut self.search_value);

        let index = directory_content
            .filtered_iter(&search_value)
            .position(|p| p.path_eq(item));

        if let Some(index) = index {
            if let Some(item) = directory_content
                .filtered_iter_mut(&search_value)
                .nth(index.saturating_add(1))
            {
                self.select_item(item);
                self.scroll_to_selection = true;
                return_val = true;
            }
        }

        self.directory_content = directory_content;
        self.search_value = search_value;

        return_val
    }

    /// Tries to select the first visible item inside `directory_content`.
    fn select_first_visible_item(&mut self) {
        self.directory_content.reset_multi_selection();

        let mut directory_content = std::mem::take(&mut self.directory_content);

        if let Some(item) = directory_content
            .filtered_iter_mut(&self.search_value.clone())
            .next()
        {
            self.select_item(item);
            self.scroll_to_selection = true;
        }

        self.directory_content = directory_content;
    }

    /// Tries to select the last visible item inside `directory_content`.
    fn select_last_visible_item(&mut self) {
        self.directory_content.reset_multi_selection();

        let mut directory_content = std::mem::take(&mut self.directory_content);

        if let Some(item) = directory_content
            .filtered_iter_mut(&self.search_value.clone())
            .last()
        {
            self.select_item(item);
            self.scroll_to_selection = true;
        }

        self.directory_content = directory_content;
    }

    /// Opens the text field in the top panel to text edit the current path.
    fn open_path_edit(&mut self) {
        let path = self.current_directory().map_or_else(String::new, |path| {
            path.to_str().unwrap_or_default().to_string()
        });

        self.path_edit_value = path;
        self.path_edit_activate = true;
        self.path_edit_visible = true;
    }

    /// Loads the directory from the path text edit.
    fn submit_path_edit(&mut self) {
        self.close_path_edit();

        let path = self.canonicalize_path(&PathBuf::from(&self.path_edit_value));

        if self.mode == DialogMode::PickFile && self.config.file_system.is_file(&path) {
            self.state = DialogState::Picked(path);
            return;
        }

        // Assume the user wants to save the given path when
        //   - an extension to the file name is given or the path
        //     edit is allowed to save a file without extension,
        //   - the path is not an existing directory,
        //   - and the parent directory exists
        // Otherwise we will assume the user wants to open the path as a directory.
        if self.mode == DialogMode::SaveFile
            && (path.extension().is_some()
                || self.config.allow_path_edit_to_save_file_without_extension)
            && !self.config.file_system.is_dir(&path)
            && path.parent().is_some_and(std::path::Path::exists)
        {
            self.submit_save_file(path);
            return;
        }

        self.load_directory(&path);
    }

    /// Closes the text field at the top to edit the current path without loading
    /// the entered directory.
    fn close_path_edit(&mut self) {
        self.path_edit_visible = false;
    }

    /// Loads the next directory in the `directory_stack`.
    /// If `directory_offset` is 0 and there is no other directory to load, `Ok()` is returned and
    /// nothing changes.
    /// Otherwise, the result of the directory loading operation is returned.
    fn load_next_directory(&mut self) {
        if self.directory_offset == 0 {
            // There is no next directory that can be loaded
            return;
        }

        self.directory_offset -= 1;

        // Copy path and load directory
        if let Some(path) = self.current_directory() {
            self.load_directory_content(path.to_path_buf().as_path());
        }
    }

    /// Loads the previous directory the user opened.
    /// If there is no previous directory left, `Ok()` is returned and nothing changes.
    /// Otherwise, the result of the directory loading operation is returned.
    fn load_previous_directory(&mut self) {
        if self.directory_offset + 1 >= self.directory_stack.len() {
            // There is no previous directory that can be loaded
            return;
        }

        self.directory_offset += 1;

        // Copy path and load directory
        if let Some(path) = self.current_directory() {
            self.load_directory_content(path.to_path_buf().as_path());
        }
    }

    /// Loads the parent directory of the currently open directory.
    /// If the directory doesn't have a parent, `Ok()` is returned and nothing changes.
    /// Otherwise, the result of the directory loading operation is returned.
    fn load_parent_directory(&mut self) {
        if let Some(x) = self.current_directory() {
            if let Some(x) = x.to_path_buf().parent() {
                self.load_directory(x);
            }
        }
    }

    /// Reloads the currently open directory.
    /// If no directory is currently open, `Ok()` will be returned.
    /// Otherwise, the result of the directory loading operation is returned.
    ///
    /// In most cases, this function should not be called directly.
    /// Instead, `refresh` should be used to reload all other data like system disks too.
    fn reload_directory(&mut self) {
        if let Some(x) = self.current_directory() {
            self.load_directory_content(x.to_path_buf().as_path());
        }
    }

    /// Loads the given directory and updates the `directory_stack`.
    /// The function deletes all directories from the `directory_stack` that are currently
    /// stored in the vector before the `directory_offset`.
    ///
    /// The function also sets the loaded directory as the selected item.
    fn load_directory(&mut self, path: &Path) {
        // Do not load the same directory again.
        // Use reload_directory if the content of the directory should be updated.
        if let Some(x) = self.current_directory() {
            if x == path {
                return;
            }
        }

        if self.directory_offset != 0 && self.directory_stack.len() > self.directory_offset {
            self.directory_stack
                .drain(self.directory_stack.len() - self.directory_offset..);
        }

        self.directory_stack.push(path.to_path_buf());
        self.directory_offset = 0;

        self.load_directory_content(path);

        // Clear the entry filter buffer.
        // It's unlikely the user wants to keep the current filter when entering a new directory.
        self.search_value.clear();
    }

    /// Loads the directory content of the given path.
    fn load_directory_content(&mut self, path: &Path) {
        self.directory_content = DirectoryContent::from_path(
            &self.config,
            path,
            self.show_files,
            self.get_selected_file_filter(),
            self.config.file_system.clone(),
        );

        self.create_directory_dialog.close();
        self.scroll_to_selection = true;

        if self.mode == DialogMode::SaveFile {
            self.file_name_input_error = self.validate_file_name_input();
        }
    }
}<|MERGE_RESOLUTION|>--- conflicted
+++ resolved
@@ -7,11 +7,8 @@
     DirectoryContent, DirectoryContentState, DirectoryEntry, Disk, Disks, UserDirectories,
 };
 use crate::modals::{FileDialogModal, ModalAction, ModalState, OverwriteFileModal};
-<<<<<<< HEAD
 use crate::utils::{calc_text_width, format_bytes, truncate_date, truncate_filename};
-=======
 use crate::{FileSystem, NativeFileSystem};
->>>>>>> 5e578c73
 use egui::text::{CCursor, CCursorRange};
 use egui::TextStyle;
 use egui_extras::{Column, TableBuilder, TableRow};
@@ -2589,8 +2586,6 @@
             state.store(&re.ctx, re.id);
         }
     }
-<<<<<<< HEAD
-=======
 
     /// Calculates the width of a single char.
     fn calc_char_width(ui: &egui::Ui, char: char) -> f32 {
@@ -2672,7 +2667,6 @@
             back.chars().rev().collect::<String>()
         )
     }
->>>>>>> 5e578c73
 }
 
 /// Keybindings
