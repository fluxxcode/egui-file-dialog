use crate::config::{
    FileDialogConfig, FileDialogKeyBindings, FileDialogLabels, FileDialogStorage, FileFilter,
    Filter, QuickAccess,
};
use crate::create_directory_dialog::CreateDirectoryDialog;
use crate::data::{
    DirectoryContent, DirectoryContentState, DirectoryEntry, Disk, Disks, UserDirectories,
};
use crate::modals::{FileDialogModal, ModalAction, ModalState, OverwriteFileModal};
use crate::utils::{calc_text_width, format_bytes, truncate_date, truncate_filename};
use egui::text::{CCursor, CCursorRange};
use egui::TextStyle;
use egui_extras::{Column, TableBuilder, TableRow};
use std::cmp::PartialEq;
use std::fmt::{Debug, Display, Formatter};
use std::io;
use std::path::{Path, PathBuf};

/// Enum to set what we sort the directory entry by
#[derive(PartialEq, Eq, Debug, Clone)]
pub enum SortBy {
    Filename,
    Size,
    DateCreated,
    DateLastModified,
}

/// Sets the sort order
#[derive(Debug, Clone)]
pub enum SortOrder {
    Ascending,
    Descending,
}

impl SortOrder {
    pub fn invert(&mut self) {
        match self {
            Self::Ascending => {
                *self = Self::Descending;
            }
            Self::Descending => {
                *self = Self::Ascending;
            }
        }
    }
}

impl Display for SortOrder {
    fn fmt(&self, f: &mut Formatter<'_>) -> std::fmt::Result {
        match self {
            Self::Ascending => {
                write!(f, "🔼")
            }
            Self::Descending => {
                write!(f, "🔽")
            }
        }
    }
}

/// Represents the mode the file dialog is currently in.
#[derive(Debug, PartialEq, Eq, Clone, Copy)]
pub enum DialogMode {
    /// When the dialog is currently used to select a single file.
    PickFile,

    /// When the dialog is currently used to select a single directory.
    PickDirectory,

    /// When the dialog is currently used to select multiple files and directories.
    PickMultiple,

    /// When the dialog is currently used to save a file.
    SaveFile,
}

/// Represents the state the file dialog is currently in.
#[derive(Debug, PartialEq, Eq, Clone)]
pub enum DialogState {
    /// The dialog is currently open and the user can perform the desired actions.
    Open,

    /// The dialog is currently closed and not visible.
    Closed,

    /// The user has selected a folder or file or specified a destination path for saving a file.
    Picked(PathBuf),

    /// The user has finished selecting multiple files and folders.
    PickedMultiple(Vec<PathBuf>),

    /// The user cancelled the dialog and didn't select anything.
    Cancelled,
}

/// Represents a file dialog instance.
///
/// The `FileDialog` instance can be used multiple times and for different actions.
///
/// # Examples
///
/// ```
/// use egui_file_dialog::FileDialog;
///
/// struct MyApp {
///     file_dialog: FileDialog,
/// }
///
/// impl MyApp {
///     fn update(&mut self, ctx: &egui::Context, ui: &mut egui::Ui) {
///         if ui.button("Pick a file").clicked() {
///             self.file_dialog.pick_file();
///         }
///
///         if let Some(path) = self.file_dialog.update(ctx).picked() {
///             println!("Picked file: {:?}", path);
///         }
///     }
/// }
/// ```
#[derive(Debug)]
pub struct FileDialog {
    /// The configuration of the file dialog
    config: FileDialogConfig,

    /// Stack of modal windows to be displayed.
    /// The top element is what is currently being rendered.
    modals: Vec<Box<dyn FileDialogModal + Send + Sync>>,

    /// The mode the dialog is currently in
    mode: DialogMode,
    /// The state the dialog is currently in
    state: DialogState,
    /// If files are displayed in addition to directories.
    /// This option will be ignored when mode == `DialogMode::SelectFile`.
    show_files: bool,
    /// This is an optional ID that can be set when opening the dialog to determine which
    /// operation the dialog is used for. This is useful if the dialog is used multiple times
    /// for different actions in the same view. The ID then makes it possible to distinguish
    /// for which action the user has selected an item.
    /// This ID is not used internally.
    operation_id: Option<String>,

    /// The currently used window ID.
    window_id: egui::Id,

    /// The user directories like Home or Documents.
    /// These are loaded once when the dialog is created or when the `refresh()` method is called.
    user_directories: Option<UserDirectories>,
    /// The currently mounted system disks.
    /// These are loaded once when the dialog is created or when the `refresh()` method is called.
    system_disks: Disks,

    /// Contains the directories that the user opened. Every newly opened directory
    /// is pushed to the vector.
    /// Used for the navigation buttons to load the previous or next directory.
    directory_stack: Vec<PathBuf>,
    /// An offset from the back of `directory_stack` telling which directory is currently open.
    /// If 0, the user is currently in the latest open directory.
    /// If not 0, the user has used the "Previous directory" button and has
    /// opened previously opened directories.
    directory_offset: usize,
    /// The content of the currently open directory
    directory_content: DirectoryContent,

    /// The dialog that is shown when the user wants to create a new directory.
    create_directory_dialog: CreateDirectoryDialog,

    /// Whether the text edit is open for editing the current path.
    path_edit_visible: bool,
    /// Buffer holding the text when the user edits the current path.
    path_edit_value: String,
    /// If the path edit should be initialized. Unlike `path_edit_request_focus`,
    /// this also sets the cursor to the end of the text input field.
    path_edit_activate: bool,
    /// If the text edit of the path should request focus in the next frame.
    path_edit_request_focus: bool,

    /// The item that the user currently selected.
    /// Can be a directory or a folder.
    selected_item: Option<DirectoryEntry>,
    /// Buffer for the input of the file name when the dialog is in `SaveFile` mode.
    file_name_input: String,
    /// This variables contains the error message if the `file_name_input` is invalid.
    /// This can be the case, for example, if a file or folder with the name already exists.
    file_name_input_error: Option<String>,
    /// If the file name input text field should request focus in the next frame.
    file_name_input_request_focus: bool,
    /// The file filter the user selected
    selected_file_filter: Option<egui::Id>,

    /// If we should scroll to the item selected by the user in the next frame.
    scroll_to_selection: bool,
    /// Buffer containing the value of the search input.
    search_value: String,
    /// If the search should be initialized in the next frame.
    init_search: bool,

    /// If any widget was focused in the last frame.
    /// This is used to prevent the dialog from closing when pressing the escape key
    /// inside a text input.
    any_focused_last_frame: bool,
}

/// This tests if file dialog is send and sync.
#[cfg(test)]
const fn test_prop<T: Send + Sync>() {}

#[test]
const fn test() {
    test_prop::<FileDialog>();
}

impl Default for FileDialog {
    /// Creates a new file dialog instance with default values.
    fn default() -> Self {
        Self::new()
    }
}

impl Debug for dyn FileDialogModal + Send + Sync {
    fn fmt(&self, f: &mut std::fmt::Formatter<'_>) -> std::fmt::Result {
        write!(f, "<FileDialogModal>")
    }
}

/// Callback type to inject a custom egui ui inside the file dialog's ui.
///
/// Also gives access to the file dialog, since it would otherwise be inaccessible
/// inside the closure.
type FileDialogUiCallback<'a> = dyn FnMut(&mut egui::Ui, &mut FileDialog) + 'a;

impl FileDialog {
    // ------------------------------------------------------------------------
    // Creation:

    /// Creates a new file dialog instance with default values.
    #[must_use]
    pub fn new() -> Self {
        Self {
            config: FileDialogConfig::default(),

            modals: Vec::new(),

            mode: DialogMode::PickDirectory,
            state: DialogState::Closed,
            show_files: true,
            operation_id: None,

            window_id: egui::Id::new("file_dialog"),

            user_directories: UserDirectories::new(true),
            system_disks: Disks::new_with_refreshed_list(true),

            directory_stack: Vec::new(),
            directory_offset: 0,
            directory_content: DirectoryContent::default(),

            create_directory_dialog: CreateDirectoryDialog::new(),

            path_edit_visible: false,
            path_edit_value: String::new(),
            path_edit_activate: false,
            path_edit_request_focus: false,

            selected_item: None,
            file_name_input: String::new(),
            file_name_input_error: None,
            file_name_input_request_focus: true,
            selected_file_filter: None,

            scroll_to_selection: false,
            search_value: String::new(),
            init_search: false,

            any_focused_last_frame: false,
        }
    }

    /// Creates a new file dialog object and initializes it with the specified configuration.
    pub fn with_config(config: FileDialogConfig) -> Self {
        let mut obj = Self::new();
        *obj.config_mut() = config;

        obj.refresh();

        obj
    }

    // -------------------------------------------------
    // Open, Update:

    /// Opens the file dialog in the given mode with the given options.
    /// This function resets the file dialog and takes care for the variables that need to be
    /// set when opening the file dialog.
    ///
    /// Returns the result of the operation to load the initial directory.
    ///
    /// If you don't need to set the individual parameters, you can also use the shortcut
    /// methods `select_directory`, `select_file` and `save_file`.
    ///
    /// # Arguments
    ///
    /// * `mode` - The mode in which the dialog should be opened
    /// * `show_files` - If files should also be displayed to the user in addition to directories.
    ///    This is ignored if the mode is `DialogMode::SelectFile`.
    /// * `operation_id` - Sets an ID for which operation the dialog was opened.
    ///    This is useful when the dialog can be used for various operations in a single view.
    ///    The ID can then be used to check which action the user selected an item for.
    ///
    /// # Examples
    ///
    /// The following example shows how the dialog can be used for multiple
    /// actions using the `operation_id`.
    ///
    /// ```
    /// use std::path::PathBuf;
    ///
    /// use egui_file_dialog::{DialogMode, FileDialog};
    ///
    /// struct MyApp {
    ///     file_dialog: FileDialog,
    ///
    ///     picked_file_a: Option<PathBuf>,
    ///     picked_file_b: Option<PathBuf>,
    /// }
    ///
    /// impl MyApp {
    ///     fn update(&mut self, ctx: &egui::Context, ui: &mut egui::Ui) {
    ///         if ui.button("Pick file a").clicked() {
    ///             let _ = self.file_dialog.open(DialogMode::PickFile, true, Some("pick_a"));
    ///         }
    ///
    ///         if ui.button("Pick file b").clicked() {
    ///             let _ = self.file_dialog.open(DialogMode::PickFile, true, Some("pick_b"));
    ///         }
    ///
    ///         self.file_dialog.update(ctx);
    ///
    ///         if let Some(path) = self.file_dialog.picked() {
    ///             if self.file_dialog.operation_id() == Some("pick_a") {
    ///                 self.picked_file_a = Some(path.to_path_buf());
    ///             }
    ///             if self.file_dialog.operation_id() == Some("pick_b") {
    ///                 self.picked_file_b = Some(path.to_path_buf());
    ///             }
    ///         }
    ///     }
    /// }
    /// ```
    pub fn open(
        &mut self,
        mode: DialogMode,
        mut show_files: bool,
        operation_id: Option<&str>,
    ) -> io::Result<()> {
        self.reset();

        if mode == DialogMode::PickFile {
            show_files = true;
        }

        if mode == DialogMode::SaveFile {
            self.file_name_input
                .clone_from(&self.config.default_file_name);
        }

        // Select the default file filter
        if let Some(name) = &self.config.default_file_filter {
            for filter in &self.config.file_filters {
                if filter.name == name.as_str() {
                    self.selected_file_filter = Some(filter.id);
                }
            }
        }

        self.mode = mode;
        self.state = DialogState::Open;
        self.show_files = show_files;
        self.operation_id = operation_id.map(String::from);

        self.window_id = self
            .config
            .id
            .map_or_else(|| egui::Id::new(self.get_window_title()), |id| id);

        self.load_directory(&self.gen_initial_directory(&self.config.initial_directory));

        // TODO: Dont return a result from this method
        Ok(())
    }

    /// Shortcut function to open the file dialog to prompt the user to pick a directory.
    /// If used, no files in the directories will be shown to the user.
    /// Use the `open()` method instead, if you still want to display files to the user.
    /// This function resets the file dialog. Configuration variables such as
    /// `initial_directory` are retained.
    ///
    /// The function ignores the result of the initial directory loading operation.
    pub fn pick_directory(&mut self) {
        let _ = self.open(DialogMode::PickDirectory, false, None);
    }

    /// Shortcut function to open the file dialog to prompt the user to pick a file.
    /// This function resets the file dialog. Configuration variables such as
    /// `initial_directory` are retained.
    ///
    /// The function ignores the result of the initial directory loading operation.
    pub fn pick_file(&mut self) {
        let _ = self.open(DialogMode::PickFile, true, None);
    }

    /// Shortcut function to open the file dialog to prompt the user to pick multiple
    /// files and folders.
    /// This function resets the file dialog. Configuration variables such as `initial_directory`
    /// are retained.
    ///
    /// The function ignores the result of the initial directory loading operation.
    pub fn pick_multiple(&mut self) {
        let _ = self.open(DialogMode::PickMultiple, true, None);
    }

    /// Shortcut function to open the file dialog to prompt the user to save a file.
    /// This function resets the file dialog. Configuration variables such as
    /// `initial_directory` are retained.
    ///
    /// The function ignores the result of the initial directory loading operation.
    pub fn save_file(&mut self) {
        let _ = self.open(DialogMode::SaveFile, true, None);
    }

    /// The main update method that should be called every frame if the dialog is to be visible.
    ///
    /// This function has no effect if the dialog state is currently not `DialogState::Open`.
    pub fn update(&mut self, ctx: &egui::Context) -> &Self {
        if self.state != DialogState::Open {
            return self;
        }

        self.update_keybindings(ctx);
        self.update_ui(ctx, None);

        self
    }

    /// Sets the width of the right panel.
    pub fn set_right_panel_width(&mut self, width: f32) {
        self.config.right_panel_width = Some(width);
    }

    /// Gets the width of the right panel.
    pub fn get_right_panel_width(&mut self) -> Option<f32> {
        self.config.right_panel_width
    }

    /// Clears the width of the right panel by setting it to None.
    pub fn clear_right_panel_width(&mut self) {
        self.config.right_panel_width = None;
    }

    /// Do an [update](`Self::update`) with a custom right panel ui.
    ///
    /// Example use cases:
    /// - Show custom information for a file (size, MIME type, etc.)
    /// - Embed a preview, like a thumbnail for an image
    /// - Add controls for custom open options, like open as read-only, etc.
    ///
    /// See [`active_entry`](Self::active_entry) to get the active directory entry
    /// to show the information for.
    ///
    /// This function has no effect if the dialog state is currently not `DialogState::Open`.
    pub fn update_with_right_panel_ui(
        &mut self,
        ctx: &egui::Context,
        f: &mut FileDialogUiCallback,
    ) -> &Self {
        if self.state != DialogState::Open {
            return self;
        }

        self.update_keybindings(ctx);
        self.update_ui(ctx, Some(f));

        self
    }

    // -------------------------------------------------
    // Setter:

    /// Mutably borrow internal `config`.
    pub fn config_mut(&mut self) -> &mut FileDialogConfig {
        &mut self.config
    }

    /// Sets the storage used by the file dialog.
    /// Storage includes all data that is persistently stored between multiple
    /// file dialog instances.
    pub fn storage(mut self, storage: FileDialogStorage) -> Self {
        self.config.storage = storage;
        self
    }

    /// Mutably borrow internal storage.
    pub fn storage_mut(&mut self) -> &mut FileDialogStorage {
        &mut self.config.storage
    }

    /// Sets the keybindings used by the file dialog.
    pub fn keybindings(mut self, keybindings: FileDialogKeyBindings) -> Self {
        self.config.keybindings = keybindings;
        self
    }

    /// Sets the labels the file dialog uses.
    ///
    /// Used to enable multiple language support.
    ///
    /// See `FileDialogLabels` for more information.
    pub fn labels(mut self, labels: FileDialogLabels) -> Self {
        self.config.labels = labels;
        self
    }

    /// Mutably borrow internal `config.labels`.
    pub fn labels_mut(&mut self) -> &mut FileDialogLabels {
        &mut self.config.labels
    }

    /// If the file dialog window should be displayed as a modal.
    ///
    /// If the window is displayed as modal, the area outside the dialog can no longer be
    /// interacted with and an overlay is displayed.
    pub const fn as_modal(mut self, as_modal: bool) -> Self {
        self.config.as_modal = as_modal;
        self
    }

    /// Sets the color of the overlay when the dialog is displayed as a modal window.
    pub const fn modal_overlay_color(mut self, modal_overlay_color: egui::Color32) -> Self {
        self.config.modal_overlay_color = modal_overlay_color;
        self
    }

    /// Sets the first loaded directory when the dialog opens.
    /// If the path is a file, the file's parent directory is used. If the path then has no
    /// parent directory or cannot be loaded, the user will receive an error.
    /// However, the user directories and system disk allow the user to still select a file in
    /// the event of an error.
    ///
    /// Since `fs::canonicalize` is used, both absolute paths and relative paths are allowed.
    /// See `FileDialog::canonicalize_paths` for more information.
    pub fn initial_directory(mut self, directory: PathBuf) -> Self {
        self.config.initial_directory = directory;
        self
    }

    /// Sets the default file name when opening the dialog in `DialogMode::SaveFile` mode.
    pub fn default_file_name(mut self, name: &str) -> Self {
        self.config.default_file_name = name.to_string();
        self
    }

    /// Sets if the user is allowed to select an already existing file when the dialog is in
    /// `DialogMode::SaveFile` mode.
    ///
    /// If this is enabled, the user will receive a modal asking whether the user really
    /// wants to overwrite an existing file.
    pub const fn allow_file_overwrite(mut self, allow_file_overwrite: bool) -> Self {
        self.config.allow_file_overwrite = allow_file_overwrite;
        self
    }

    /// Sets if the path edit is allowed to select the path as the file to save
    /// if it does not have an extension.
    ///
    /// This can lead to confusion if the user wants to open a directory with the path edit,
    /// types it incorrectly and the dialog tries to select the incorrectly typed folder as
    /// the file to be saved.
    ///
    /// This only affects the `DialogMode::SaveFile` mode.
    pub const fn allow_path_edit_to_save_file_without_extension(mut self, allow: bool) -> Self {
        self.config.allow_path_edit_to_save_file_without_extension = allow;
        self
    }

    /// Sets the separator of the directories when displaying a path.
    /// Currently only used when the current path is displayed in the top panel.
    pub fn directory_separator(mut self, separator: &str) -> Self {
        self.config.directory_separator = separator.to_string();
        self
    }

    /// Sets if the paths in the file dialog should be canonicalized before use.
    ///
    /// By default, all paths are canonicalized. This has the advantage that the paths are
    /// all brought to a standard and are therefore compatible with each other.
    ///
    /// On Windows, however, this results in the namespace prefix `\\?\` being set in
    /// front of the path, which may not be compatible with other applications.
    /// In addition, canonicalizing converts all relative paths to absolute ones.
    ///
    /// See: [Rust docs](https://doc.rust-lang.org/std/fs/fn.canonicalize.html)
    /// for more information.
    ///
    /// In general, it is only recommended to disable canonicalization if
    /// you know what you are doing and have a reason for it.
    /// Disabling canonicalization can lead to unexpected behavior, for example if an
    /// already canonicalized path is then set as the initial directory.
    pub fn canonicalize_paths(mut self, canonicalize: bool) -> Self {
        self.config.canonicalize_paths = canonicalize;

        // Reload data like system disks and user directories with the updated canonicalization.
        self.refresh();

        self
    }

    /// If the directory content should be loaded via a separate thread.
    /// This prevents the application from blocking when loading large directories
    /// or from slow hard drives.
    pub const fn load_via_thread(mut self, load_via_thread: bool) -> Self {
        self.config.load_via_thread = load_via_thread;
        self
    }

    /// Sets if long filenames should be truncated in the middle.
    /// The extension, if available, will be preserved.
    ///
    /// Warning! If this is disabled, the scroll-to-selection might not work correctly and have
    /// an offset for large directories.
    pub const fn truncate_filenames(mut self, truncate_filenames: bool) -> Self {
        self.config.truncate_filenames = truncate_filenames;
        self
    }

    /// Sets the icon that is used to display errors.
    pub fn err_icon(mut self, icon: &str) -> Self {
        self.config.err_icon = icon.to_string();
        self
    }

    /// Sets the default icon that is used to display files.
    pub fn default_file_icon(mut self, icon: &str) -> Self {
        self.config.default_file_icon = icon.to_string();
        self
    }

    /// Sets the default icon that is used to display folders.
    pub fn default_folder_icon(mut self, icon: &str) -> Self {
        self.config.default_folder_icon = icon.to_string();
        self
    }

    /// Sets the icon that is used to display devices in the left panel.
    pub fn device_icon(mut self, icon: &str) -> Self {
        self.config.device_icon = icon.to_string();
        self
    }

    /// Sets the icon that is used to display removable devices in the left panel.
    pub fn removable_device_icon(mut self, icon: &str) -> Self {
        self.config.removable_device_icon = icon.to_string();
        self
    }

    /// Adds a new file filter the user can select from a dropdown widget.
    ///
    /// NOTE: The name must be unique. If a filter with the same name already exists,
    ///       it will be overwritten.
    ///
    /// # Arguments
    ///
    /// * `name` - Display name of the filter
    /// * `filter` - Sets a filter function that checks whether a given
    ///   Path matches the criteria for this filter.
    ///
    /// # Examples
    ///
    /// ```
    /// use std::sync::Arc;
    /// use egui_file_dialog::FileDialog;
    ///
    /// FileDialog::new()
    ///     .add_file_filter(
    ///         "PNG files",
    ///         Arc::new(|path| path.extension().unwrap_or_default() == "png"))
    ///     .add_file_filter(
    ///         "JPG files",
    ///         Arc::new(|path| path.extension().unwrap_or_default() == "jpg"));
    /// ```
    pub fn add_file_filter(mut self, name: &str, filter: Filter<Path>) -> Self {
        self.config = self.config.add_file_filter(name, filter);
        self
    }

    /// Name of the file filter to be selected by default.
    ///
    /// No file filter is selected if there is no file filter with that name.
    pub fn default_file_filter(mut self, name: &str) -> Self {
        self.config.default_file_filter = Some(name.to_string());
        self
    }

    /// Sets a new icon for specific files or folders.
    ///
    /// # Arguments
    ///
    /// * `icon` - The icon that should be used.
    /// * `filter` - Sets a filter function that checks whether a given
    ///   Path matches the criteria for this icon.
    ///
    /// # Examples
    ///
    /// ```
    /// use std::sync::Arc;
    /// use egui_file_dialog::FileDialog;
    ///
    /// FileDialog::new()
    ///     // .png files should use the "document with picture (U+1F5BB)" icon.
    ///     .set_file_icon("🖻", Arc::new(|path| path.extension().unwrap_or_default() == "png"))
    ///     // .git directories should use the "web-github (U+E624)" icon.
    ///     .set_file_icon("", Arc::new(|path| path.file_name().unwrap_or_default() == ".git"));
    /// ```
    pub fn set_file_icon(mut self, icon: &str, filter: Filter<std::path::Path>) -> Self {
        self.config = self.config.set_file_icon(icon, filter);
        self
    }

    /// Adds a new custom quick access section to the left panel.
    ///
    /// # Examples
    ///
    /// ```
    /// use egui_file_dialog::FileDialog;
    ///
    /// FileDialog::new()
    ///     .add_quick_access("My App", |s| {
    ///         s.add_path("Config", "/app/config");
    ///         s.add_path("Themes", "/app/themes");
    ///         s.add_path("Languages", "/app/languages");
    ///     });
    /// ```
    // pub fn add_quick_access(mut self, heading: &str, builder: &fn(&mut QuickAccess)) -> Self {
    pub fn add_quick_access(
        mut self,
        heading: &str,
        builder: impl FnOnce(&mut QuickAccess),
    ) -> Self {
        self.config = self.config.add_quick_access(heading, builder);
        self
    }

    /// Overwrites the window title.
    ///
    /// By default, the title is set dynamically, based on the `DialogMode`
    /// the dialog is currently in.
    pub fn title(mut self, title: &str) -> Self {
        self.config.title = Some(title.to_string());
        self
    }

    /// Sets the ID of the window.
    pub fn id(mut self, id: impl Into<egui::Id>) -> Self {
        self.config.id = Some(id.into());
        self
    }

    /// Sets the default position of the window.
    pub fn default_pos(mut self, default_pos: impl Into<egui::Pos2>) -> Self {
        self.config.default_pos = Some(default_pos.into());
        self
    }

    /// Sets the window position and prevents it from being dragged around.
    pub fn fixed_pos(mut self, pos: impl Into<egui::Pos2>) -> Self {
        self.config.fixed_pos = Some(pos.into());
        self
    }

    /// Sets the default size of the window.
    pub fn default_size(mut self, size: impl Into<egui::Vec2>) -> Self {
        self.config.default_size = size.into();
        self
    }

    /// Sets the maximum size of the window.
    pub fn max_size(mut self, max_size: impl Into<egui::Vec2>) -> Self {
        self.config.max_size = Some(max_size.into());
        self
    }

    /// Sets the minimum size of the window.
    ///
    /// Specifying a smaller minimum size than the default can lead to unexpected behavior.
    pub fn min_size(mut self, min_size: impl Into<egui::Vec2>) -> Self {
        self.config.min_size = min_size.into();
        self
    }

    /// Sets the anchor of the window.
    pub fn anchor(mut self, align: egui::Align2, offset: impl Into<egui::Vec2>) -> Self {
        self.config.anchor = Some((align, offset.into()));
        self
    }

    /// Sets if the window is resizable.
    pub const fn resizable(mut self, resizable: bool) -> Self {
        self.config.resizable = resizable;
        self
    }

    /// Sets if the window is movable.
    ///
    /// Has no effect if an anchor is set.
    pub const fn movable(mut self, movable: bool) -> Self {
        self.config.movable = movable;
        self
    }

    /// Sets if the title bar of the window is shown.
    pub const fn title_bar(mut self, title_bar: bool) -> Self {
        self.config.title_bar = title_bar;
        self
    }

    /// Sets if the top panel with the navigation buttons, current path display
    /// and search input should be visible.
    pub const fn show_top_panel(mut self, show_top_panel: bool) -> Self {
        self.config.show_top_panel = show_top_panel;
        self
    }

    /// Sets whether the parent folder button should be visible in the top panel.
    ///
    /// Has no effect when `FileDialog::show_top_panel` is disabled.
    pub const fn show_parent_button(mut self, show_parent_button: bool) -> Self {
        self.config.show_parent_button = show_parent_button;
        self
    }

    /// Sets whether the back button should be visible in the top panel.
    ///
    /// Has no effect when `FileDialog::show_top_panel` is disabled.
    pub const fn show_back_button(mut self, show_back_button: bool) -> Self {
        self.config.show_back_button = show_back_button;
        self
    }

    /// Sets whether the forward button should be visible in the top panel.
    ///
    /// Has no effect when `FileDialog::show_top_panel` is disabled.
    pub const fn show_forward_button(mut self, show_forward_button: bool) -> Self {
        self.config.show_forward_button = show_forward_button;
        self
    }

    /// Sets whether the button to create a new folder should be visible in the top panel.
    ///
    /// Has no effect when `FileDialog::show_top_panel` is disabled.
    pub const fn show_new_folder_button(mut self, show_new_folder_button: bool) -> Self {
        self.config.show_new_folder_button = show_new_folder_button;
        self
    }

    /// Sets whether the current path should be visible in the top panel.
    ///
    /// Has no effect when `FileDialog::show_top_panel` is disabled.
    pub const fn show_current_path(mut self, show_current_path: bool) -> Self {
        self.config.show_current_path = show_current_path;
        self
    }

    /// Sets whether the button to text edit the current path should be visible in the top panel.
    ///
    /// has no effect when `FileDialog::show_top_panel` is disabled.
    pub const fn show_path_edit_button(mut self, show_path_edit_button: bool) -> Self {
        self.config.show_path_edit_button = show_path_edit_button;
        self
    }

    /// Sets whether the menu with the reload button and other options should be visible
    /// inside the top panel.
    ///
    /// Has no effect when `FileDialog::show_top_panel` is disabled.
    pub const fn show_menu_button(mut self, show_menu_button: bool) -> Self {
        self.config.show_menu_button = show_menu_button;
        self
    }

    /// Sets whether the reload button inside the top panel menu should be visible.
    ///
    /// Has no effect when `FileDialog::show_top_panel` or
    /// `FileDialog::show_menu_button` is disabled.
    pub const fn show_reload_button(mut self, show_reload_button: bool) -> Self {
        self.config.show_reload_button = show_reload_button;
        self
    }

    /// Sets whether the show hidden files and folders option inside the top panel
    /// menu should be visible.
    ///
    /// Has no effect when `FileDialog::show_top_panel` or
    /// `FileDialog::show_menu_button` is disabled.
    pub const fn show_hidden_option(mut self, show_hidden_option: bool) -> Self {
        self.config.show_hidden_option = show_hidden_option;
        self
    }

    /// Sets whether the show system files option inside the top panel
    /// menu should be visible.
    ///
    /// Has no effect when `FileDialog::show_top_panel` or
    /// `FileDialog::show_menu_button` is disabled.
    pub const fn show_system_files_option(mut self, show_system_files_option: bool) -> Self {
        self.config.show_system_files_option = show_system_files_option;
        self
    }

    /// Sets whether the search input should be visible in the top panel.
    ///
    /// Has no effect when `FileDialog::show_top_panel` is disabled.
    pub const fn show_search(mut self, show_search: bool) -> Self {
        self.config.show_search = show_search;
        self
    }

    /// Sets if the sidebar with the shortcut directories such as
    /// “Home”, “Documents” etc. should be visible.
    pub const fn show_left_panel(mut self, show_left_panel: bool) -> Self {
        self.config.show_left_panel = show_left_panel;
        self
    }

    /// Sets if pinned folders should be listed in the left sidebar.
    /// Disabling this will also disable the functionality to pin a folder.
    pub const fn show_pinned_folders(mut self, show_pinned_folders: bool) -> Self {
        self.config.show_pinned_folders = show_pinned_folders;
        self
    }

    /// Sets if the "Places" section should be visible in the left sidebar.
    /// The Places section contains the user directories such as Home or Documents.
    ///
    /// Has no effect when `FileDialog::show_left_panel` is disabled.
    pub const fn show_places(mut self, show_places: bool) -> Self {
        self.config.show_places = show_places;
        self
    }

    /// Sets if the "Devices" section should be visible in the left sidebar.
    /// The Devices section contains the non removable system disks.
    ///
    /// Has no effect when `FileDialog::show_left_panel` is disabled.
    pub const fn show_devices(mut self, show_devices: bool) -> Self {
        self.config.show_devices = show_devices;
        self
    }

    /// Sets if the "Removable Devices" section should be visible in the left sidebar.
    /// The Removable Devices section contains the removable disks like USB disks.
    ///
    /// Has no effect when `FileDialog::show_left_panel` is disabled.
    pub const fn show_removable_devices(mut self, show_removable_devices: bool) -> Self {
        self.config.show_removable_devices = show_removable_devices;
        self
    }

    // -------------------------------------------------
    // Getter:

    /// Returns the directory or file that the user picked, or the target file
    /// if the dialog is in `DialogMode::SaveFile` mode.
    ///
    /// None is returned when the user has not yet selected an item.
    pub fn picked(&self) -> Option<&Path> {
        match &self.state {
            DialogState::Picked(path) => Some(path),
            _ => None,
        }
    }

    /// Returns the directory or file that the user picked, or the target file
    /// if the dialog is in `DialogMode::SaveFile` mode.
    /// Unlike `FileDialog::picked`, this method returns the picked path only once and
    /// sets the dialog's state to `DialogState::Closed`.
    ///
    /// None is returned when the user has not yet picked an item.
    pub fn take_picked(&mut self) -> Option<PathBuf> {
        match &mut self.state {
            DialogState::Picked(path) => {
                let path = std::mem::take(path);
                self.state = DialogState::Closed;
                Some(path)
            }
            _ => None,
        }
    }

    /// Returns a list of the files and folders the user picked, when the dialog is in
    /// `DialogMode::PickMultiple` mode.
    ///
    /// None is returned when the user has not yet picked an item.
    pub fn picked_multiple(&self) -> Option<Vec<&Path>> {
        match &self.state {
            DialogState::PickedMultiple(items) => {
                Some(items.iter().map(std::path::PathBuf::as_path).collect())
            }
            _ => None,
        }
    }

    /// Returns a list of the files and folders the user picked, when the dialog is in
    /// `DialogMode::PickMultiple` mode.
    /// Unlike `FileDialog::picked_multiple`, this method returns the picked paths only once
    /// and sets the dialog's state to `DialogState::Closed`.
    ///
    /// None is returned when the user has not yet picked an item.
    pub fn take_picked_multiple(&mut self) -> Option<Vec<PathBuf>> {
        match &mut self.state {
            DialogState::PickedMultiple(items) => {
                let items = std::mem::take(items);
                self.state = DialogState::Closed;
                Some(items)
            }
            _ => None,
        }
    }

    /// Returns the currently active directory entry.
    ///
    /// This is either the currently highlighted entry, or the currently active directory
    /// if nothing is being highlighted.
    ///
    /// For the [`DialogMode::SelectMultiple`] counterpart,
    /// see [`FileDialog::active_selected_entries`].
    pub const fn selected_entry(&self) -> Option<&DirectoryEntry> {
        self.selected_item.as_ref()
    }

    /// Returns an iterator over the currently selected entries in [`SelectMultiple`] mode.
    ///
    /// For the counterpart in single selection modes, see [`FileDialog::active_entry`].
    ///
    /// [`SelectMultiple`]: DialogMode::SelectMultiple
    pub fn selected_entries(&self) -> impl Iterator<Item = &DirectoryEntry> {
        self.get_dir_content_filtered_iter().filter(|p| p.selected)
    }

    /// Returns the ID of the operation for which the dialog is currently being used.
    ///
    /// See `FileDialog::open` for more information.
    pub fn operation_id(&self) -> Option<&str> {
        self.operation_id.as_deref()
    }

    /// Returns the mode the dialog is currently in.
    pub const fn mode(&self) -> DialogMode {
        self.mode
    }

    /// Returns the state the dialog is currently in.
    pub fn state(&self) -> DialogState {
        self.state.clone()
    }

    /// Get the window Id
    pub const fn get_window_id(&self) -> egui::Id {
        self.window_id
    }
}

/// UI methods
impl FileDialog {
    /// Main update method of the UI
    ///
    /// Takes an optional callback to show a custom right panel.
    fn update_ui(
        &mut self,
        ctx: &egui::Context,
        right_panel_fn: Option<&mut FileDialogUiCallback>,
    ) {
        let mut is_open = true;

        if self.config.as_modal {
            let re = self.ui_update_modal_background(ctx);
            ctx.move_to_top(re.response.layer_id);
        }

        let re = self.create_window(&mut is_open).show(ctx, |ui| {
            if !self.modals.is_empty() {
                self.ui_update_modals(ui);
                return;
            }

            if self.config.show_top_panel {
                egui::TopBottomPanel::top(self.window_id.with("top_panel"))
                    .resizable(false)
                    .show_inside(ui, |ui| {
                        self.ui_update_top_panel(ui);
                    });
            }

            if self.config.show_left_panel {
                egui::SidePanel::left(self.window_id.with("left_panel"))
                    .resizable(true)
                    .default_width(150.0)
                    .width_range(90.0..=250.0)
                    .show_inside(ui, |ui| {
                        self.ui_update_left_panel(ui);
                    });
            }

            // Optionally, show a custom right panel (see `update_with_custom_right_panel`)
            if let Some(f) = right_panel_fn {
                let mut right_panel = egui::SidePanel::right(self.window_id.with("right_panel"))
                    // Unlike the left panel, we have no control over the contents, so
                    // we don't restrict the width. It's up to the user to make the UI presentable.
                    .resizable(true);
                if let Some(width) = self.config.right_panel_width {
                    right_panel = right_panel.default_width(width);
                }
                right_panel.show_inside(ui, |ui| {
                    f(ui, self);
                });
            }

            egui::TopBottomPanel::bottom(self.window_id.with("bottom_panel"))
                .resizable(false)
                .show_inside(ui, |ui| {
                    self.ui_update_bottom_panel(ui);
                });

            egui::CentralPanel::default().show_inside(ui, |ui| {
                self.ui_update_central_panel(ui);
            });
        });

        if self.config.as_modal {
            if let Some(inner_response) = re {
                ctx.move_to_top(inner_response.response.layer_id);
            }
        }

        self.any_focused_last_frame = ctx.memory(egui::Memory::focused).is_some();

        // User closed the window without finishing the dialog
        if !is_open {
            self.cancel();
        }

        let mut repaint = false;

        // Collect dropped files:
        ctx.input(|i| {
            // Check if files were dropped
            if let Some(dropped_file) = i.raw.dropped_files.last() {
                if let Some(path) = &dropped_file.path {
                    if path.is_dir() {
                        // If we dropped a directory, go there
                        self.load_directory(path.as_path());
                        repaint = true;
                    } else if let Some(parent) = path.parent() {
                        // Else, go to the parent directory
                        self.load_directory(parent);
                        self.select_item(&mut DirectoryEntry::from_path(&self.config, path));
                        self.scroll_to_selection = true;
                        repaint = true;
                    }
                }
            }
        });

        // Update GUI if we dropped a file
        if repaint {
            ctx.request_repaint();
        }
    }

    /// Updates the main modal background of the file dialog window.
    fn ui_update_modal_background(&self, ctx: &egui::Context) -> egui::InnerResponse<()> {
        egui::Area::new(self.window_id.with("modal_overlay"))
            .interactable(true)
            .fixed_pos(egui::Pos2::ZERO)
            .show(ctx, |ui| {
                let screen_rect = ctx.input(|i| i.screen_rect);

                ui.allocate_response(screen_rect.size(), egui::Sense::click());

                ui.painter().rect_filled(
                    screen_rect,
                    egui::Rounding::ZERO,
                    self.config.modal_overlay_color,
                );
            })
    }

    fn ui_update_modals(&mut self, ui: &mut egui::Ui) {
        // Currently, a rendering error occurs when only a single central panel is rendered
        // inside a window. Therefore, when rendering a modal, we render an invisible bottom panel,
        // which prevents the error.
        // This is currently a bit hacky and should be adjusted again in the future.
        egui::TopBottomPanel::bottom(self.window_id.with("modal_bottom_panel"))
            .resizable(false)
            .show_separator_line(false)
            .show_inside(ui, |_| {});

        // We need to use a central panel for the modals so that the
        // window doesn't resize to the size of the modal.
        egui::CentralPanel::default().show_inside(ui, |ui| {
            if let Some(modal) = self.modals.last_mut() {
                #[allow(clippy::single_match)]
                match modal.update(&self.config, ui) {
                    ModalState::Close(action) => {
                        self.exec_modal_action(action);
                        self.modals.pop();
                    }
                    ModalState::Pending => {}
                }
            }
        });
    }

    /// Creates a new egui window with the configured options.
    fn create_window<'a>(&self, is_open: &'a mut bool) -> egui::Window<'a> {
        let mut window = egui::Window::new(self.get_window_title())
            .id(self.window_id)
            .open(is_open)
            .default_size(self.config.default_size)
            .min_size(self.config.min_size)
            .resizable(self.config.resizable)
            .movable(self.config.movable)
            .title_bar(self.config.title_bar)
            .collapsible(false);

        if let Some(pos) = self.config.default_pos {
            window = window.default_pos(pos);
        }

        if let Some(pos) = self.config.fixed_pos {
            window = window.fixed_pos(pos);
        }

        if let Some((anchor, offset)) = self.config.anchor {
            window = window.anchor(anchor, offset);
        }

        if let Some(size) = self.config.max_size {
            window = window.max_size(size);
        }

        window
    }

    /// Gets the window title to use.
    /// This is either one of the default window titles or the configured window title.
    const fn get_window_title(&self) -> &String {
        match &self.config.title {
            Some(title) => title,
            None => match &self.mode {
                DialogMode::PickDirectory => &self.config.labels.title_select_directory,
                DialogMode::PickFile => &self.config.labels.title_select_file,
                DialogMode::PickMultiple => &self.config.labels.title_select_multiple,
                DialogMode::SaveFile => &self.config.labels.title_save_file,
            },
        }
    }

    /// Updates the top panel of the dialog. Including the navigation buttons,
    /// the current path display, the reload button and the search field.
    fn ui_update_top_panel(&mut self, ui: &mut egui::Ui) {
        const BUTTON_SIZE: egui::Vec2 = egui::Vec2::new(25.0, 25.0);

        ui.horizontal(|ui| {
            self.ui_update_nav_buttons(ui, BUTTON_SIZE);

            let mut path_display_width = ui.available_width();

            // Leave some area for the menu button and search input
            if self.config.show_reload_button {
                path_display_width -= ui
                    .style()
                    .spacing
                    .item_spacing
                    .x
                    .mul_add(2.5, BUTTON_SIZE.x);
            }

            if self.config.show_search {
                path_display_width -= 140.0;
            }

            if self.config.show_current_path {
                self.ui_update_current_path(ui, path_display_width);
            }

            // Menu button containing reload button and different options
            if self.config.show_menu_button
                && (self.config.show_reload_button
                    || self.config.show_hidden_option
                    || self.config.show_system_files_option)
            {
                ui.allocate_ui_with_layout(
                    BUTTON_SIZE,
                    egui::Layout::centered_and_justified(egui::Direction::LeftToRight),
                    |ui| {
                        ui.menu_button("☰", |ui| {
                            if self.config.show_reload_button
                                && ui.button(&self.config.labels.reload).clicked()
                            {
                                self.refresh();
                                ui.close_menu();
                            }

                            if self.config.show_hidden_option
                                && ui
                                    .checkbox(
                                        &mut self.config.storage.show_hidden,
                                        &self.config.labels.show_hidden,
                                    )
                                    .clicked()
                            {
                                self.refresh();
                                ui.close_menu();
                            }

                            if self.config.show_system_files_option
                                && ui
                                    .checkbox(
                                        &mut self.config.storage.show_system_files,
                                        &self.config.labels.show_system_files,
                                    )
                                    .clicked()
                            {
                                self.refresh();
                                ui.close_menu();
                            }
                        });
                    },
                );
            }

            if self.config.show_search {
                self.ui_update_search(ui);
            }
        });

        ui.add_space(ui.ctx().style().spacing.item_spacing.y);
    }

    /// Updates the navigation buttons like parent or previous directory
    fn ui_update_nav_buttons(&mut self, ui: &mut egui::Ui, button_size: egui::Vec2) {
        if self.config.show_parent_button {
            if let Some(x) = self.current_directory() {
                if self.ui_button_sized(ui, x.parent().is_some(), button_size, "⏶", None) {
                    self.load_parent_directory();
                }
            } else {
                let _ = self.ui_button_sized(ui, false, button_size, "⏶", None);
            }
        }

        if self.config.show_back_button
            && self.ui_button_sized(
                ui,
                self.directory_offset + 1 < self.directory_stack.len(),
                button_size,
                "⏴",
                None,
            )
        {
            self.load_previous_directory();
        }

        if self.config.show_forward_button
            && self.ui_button_sized(ui, self.directory_offset != 0, button_size, "⏵", None)
        {
            self.load_next_directory();
        }

        if self.config.show_new_folder_button
            && self.ui_button_sized(
                ui,
                !self.create_directory_dialog.is_open(),
                button_size,
                "+",
                None,
            )
        {
            self.open_new_folder_dialog();
        }
    }

    /// Updates the view to display the current path.
    /// This could be the view for displaying the current path and the individual sections,
    /// as well as the view for text editing of the current path.
    fn ui_update_current_path(&mut self, ui: &mut egui::Ui, width: f32) {
        egui::Frame::default()
            .stroke(egui::Stroke::new(
                1.0,
                ui.ctx().style().visuals.window_stroke.color,
            ))
            .inner_margin(egui::Margin::from(4.0))
            .rounding(egui::Rounding::from(4.0))
            .show(ui, |ui| {
                const EDIT_BUTTON_SIZE: egui::Vec2 = egui::Vec2::new(22.0, 20.0);

                if self.path_edit_visible {
                    self.ui_update_path_edit(ui, width, EDIT_BUTTON_SIZE);
                } else {
                    self.ui_update_path_display(ui, width, EDIT_BUTTON_SIZE);
                }
            });
    }

    /// Updates the view when the currently open path with the individual sections is displayed.
    fn ui_update_path_display(
        &mut self,
        ui: &mut egui::Ui,
        width: f32,
        edit_button_size: egui::Vec2,
    ) {
        ui.style_mut().always_scroll_the_only_direction = true;
        ui.style_mut().spacing.scroll.bar_width = 8.0;

        let max_width = if self.config.show_path_edit_button {
            ui.style()
                .spacing
                .item_spacing
                .x
                .mul_add(-2.0, width - edit_button_size.x)
        } else {
            width
        };

        egui::ScrollArea::horizontal()
            .auto_shrink([false, false])
            .stick_to_right(true)
            .max_width(max_width)
            .show(ui, |ui| {
                ui.horizontal(|ui| {
                    ui.style_mut().spacing.item_spacing.x /= 2.5;
                    ui.style_mut().spacing.button_padding = egui::Vec2::new(5.0, 3.0);

                    let mut path = PathBuf::new();

                    if let Some(data) = self.current_directory() {
                        for (i, segment) in data.iter().enumerate() {
                            path.push(segment);

                            let segment_str = segment.to_str().unwrap_or("<ERR>");

                            if i != 0 {
                                ui.label(self.config.directory_separator.as_str());
                            }

                            if ui.button(segment_str).clicked() {
                                self.load_directory(path.as_path());
                                return;
                            }
                        }
                    }
                });
            });

        if !self.config.show_path_edit_button {
            return;
        }

        if ui
            .add_sized(
                edit_button_size,
                egui::Button::new("🖊").fill(egui::Color32::TRANSPARENT),
            )
            .clicked()
        {
            self.open_path_edit();
        }
    }

    /// Updates the view when the user currently wants to text edit the current path.
    fn ui_update_path_edit(&mut self, ui: &mut egui::Ui, width: f32, edit_button_size: egui::Vec2) {
        let desired_width: f32 = ui
            .style()
            .spacing
            .item_spacing
            .x
            .mul_add(-3.0, width - edit_button_size.x);

        let response = egui::TextEdit::singleline(&mut self.path_edit_value)
            .desired_width(desired_width)
            .show(ui)
            .response;

        if self.path_edit_activate {
            response.request_focus();
            Self::set_cursor_to_end(&response, &self.path_edit_value);
            self.path_edit_activate = false;
        }

        if self.path_edit_request_focus {
            response.request_focus();
            self.path_edit_request_focus = false;
        }

        let btn_response = ui.add_sized(edit_button_size, egui::Button::new("✔"));

        if btn_response.clicked() {
            self.submit_path_edit();
        }

        if !response.has_focus() && !btn_response.contains_pointer() {
            self.path_edit_visible = false;
        }
    }

    /// Updates the search input
    fn ui_update_search(&mut self, ui: &mut egui::Ui) {
        egui::Frame::default()
            .stroke(egui::Stroke::new(
                1.0,
                ui.ctx().style().visuals.window_stroke.color,
            ))
            .inner_margin(egui::Margin::symmetric(4.0, 4.0))
            .rounding(egui::Rounding::from(4.0))
            .show(ui, |ui| {
                ui.with_layout(egui::Layout::left_to_right(egui::Align::Min), |ui| {
                    ui.add_space(ui.ctx().style().spacing.item_spacing.y);

                    ui.label(egui::RichText::from("🔍").size(15.0));

                    let re = ui.add_sized(
                        egui::Vec2::new(ui.available_width(), 0.0),
                        egui::TextEdit::singleline(&mut self.search_value),
                    );

                    self.edit_search_on_text_input(ui);

                    if re.changed() || self.init_search {
                        self.selected_item = None;
                        self.select_first_visible_item();
                    }

                    if self.init_search {
                        re.request_focus();
                        Self::set_cursor_to_end(&re, &self.search_value);
                        self.directory_content.reset_multi_selection();

                        self.init_search = false;
                    }
                });
            });
    }

    /// Focuses and types into the search input, if text input without
    /// shortcut modifiers is detected, and no other inputs are focused.
    ///
    /// # Arguments
    ///
    /// - `re`: The [`egui::Response`] returned by the filter text edit widget
    fn edit_search_on_text_input(&mut self, ui: &egui::Ui) {
        if ui.memory(|mem| mem.focused().is_some()) {
            return;
        }

        ui.input(|inp| {
            // We stop if any modifier is active besides only shift
            if inp.modifiers.any() && !inp.modifiers.shift_only() {
                return;
            }

            // If we find any text input event, we append it to the filter string
            // and allow proceeding to activating the filter input widget.
            for text in inp.events.iter().filter_map(|ev| match ev {
                egui::Event::Text(t) => Some(t),
                _ => None,
            }) {
                self.search_value.push_str(text);
                self.init_search = true;
            }
        });
    }

    /// Updates the left panel of the dialog. Including the list of the user directories (Places)
    /// and system disks (Devices, Removable Devices).
    fn ui_update_left_panel(&mut self, ui: &mut egui::Ui) {
        ui.with_layout(egui::Layout::top_down_justified(egui::Align::LEFT), |ui| {
            // Spacing multiplier used between sections in the left sidebar
            const SPACING_MULTIPLIER: f32 = 4.0;

            egui::containers::ScrollArea::vertical()
                .auto_shrink([false, false])
                .show(ui, |ui| {
                    // Spacing for the first section in the left sidebar
                    let mut spacing = ui.ctx().style().spacing.item_spacing.y * 2.0;

                    // Update paths pinned to the left sidebar by the user
                    if self.config.show_pinned_folders && self.ui_update_pinned_paths(ui, spacing) {
                        spacing = ui.ctx().style().spacing.item_spacing.y * SPACING_MULTIPLIER;
                    }

                    // Update custom quick access sections
                    let quick_accesses = std::mem::take(&mut self.config.quick_accesses);

                    for quick_access in &quick_accesses {
                        ui.add_space(spacing);
                        self.ui_update_quick_access(ui, quick_access);
                        spacing = ui.ctx().style().spacing.item_spacing.y * SPACING_MULTIPLIER;
                    }

                    self.config.quick_accesses = quick_accesses;

                    // Update native quick access sections
                    if self.config.show_places && self.ui_update_user_directories(ui, spacing) {
                        spacing = ui.ctx().style().spacing.item_spacing.y * SPACING_MULTIPLIER;
                    }

                    let disks = std::mem::take(&mut self.system_disks);

                    if self.config.show_devices && self.ui_update_devices(ui, spacing, &disks) {
                        spacing = ui.ctx().style().spacing.item_spacing.y * SPACING_MULTIPLIER;
                    }

                    if self.config.show_removable_devices
                        && self.ui_update_removable_devices(ui, spacing, &disks)
                    {
                        // Add this when we add a new section after removable devices
                        // spacing = ui.ctx().style().spacing.item_spacing.y * SPACING_MULTIPLIER;
                    }

                    self.system_disks = disks;
                });
        });
    }

    /// Updates a path entry in the left panel.
    ///
    /// Returns the response of the selectable label.
    fn ui_update_left_panel_entry(
        &mut self,
        ui: &mut egui::Ui,
        display_name: &str,
        path: &Path,
    ) -> egui::Response {
        let response = ui.selectable_label(self.current_directory() == Some(path), display_name);

        if response.clicked() {
            self.load_directory(path);
        }

        response
    }

    /// Updates a custom quick access section added to the left panel.
    fn ui_update_quick_access(&mut self, ui: &mut egui::Ui, quick_access: &QuickAccess) {
        ui.label(&quick_access.heading);

        for entry in &quick_access.paths {
            self.ui_update_left_panel_entry(ui, &entry.display_name, &entry.path);
        }
    }

    /// Updates the list of pinned folders.
    ///
    /// Returns true if at least one directory item was included in the list and the
    /// heading is visible. If no item was listed, false is returned.
    fn ui_update_pinned_paths(&mut self, ui: &mut egui::Ui, spacing: f32) -> bool {
        let mut visible = false;

        for (i, path) in self
            .config
            .storage
            .pinned_folders
            .clone()
            .iter()
            .enumerate()
        {
            if i == 0 {
                ui.add_space(spacing);
                ui.label(self.config.labels.heading_pinned.as_str());

                visible = true;
            }

            let response = self.ui_update_left_panel_entry(
                ui,
                &format!("{}  {}", self.config.pinned_icon, path.file_name()),
                path.as_path(),
            );

            self.ui_update_path_context_menu(&response, path);
        }

        visible
    }

    /// Updates the list of user directories (Places).
    ///
    /// Returns true if at least one directory was included in the list and the
    /// heading is visible. If no directory was listed, false is returned.
    fn ui_update_user_directories(&mut self, ui: &mut egui::Ui, spacing: f32) -> bool {
        // Take temporary ownership of the user directories and configuration.
        // This is done so that we don't have to clone the user directories and
        // configured display names.
        let user_directories = std::mem::take(&mut self.user_directories);
        let labels = std::mem::take(&mut self.config.labels);

        let mut visible = false;

        if let Some(dirs) = &user_directories {
            ui.add_space(spacing);
            ui.label(labels.heading_places.as_str());

            if let Some(path) = dirs.home_dir() {
                self.ui_update_left_panel_entry(ui, &labels.home_dir, path);
            }

            if let Some(path) = dirs.desktop_dir() {
                self.ui_update_left_panel_entry(ui, &labels.desktop_dir, path);
            }
            if let Some(path) = dirs.document_dir() {
                self.ui_update_left_panel_entry(ui, &labels.documents_dir, path);
            }
            if let Some(path) = dirs.download_dir() {
                self.ui_update_left_panel_entry(ui, &labels.downloads_dir, path);
            }
            if let Some(path) = dirs.audio_dir() {
                self.ui_update_left_panel_entry(ui, &labels.audio_dir, path);
            }
            if let Some(path) = dirs.picture_dir() {
                self.ui_update_left_panel_entry(ui, &labels.pictures_dir, path);
            }
            if let Some(path) = dirs.video_dir() {
                self.ui_update_left_panel_entry(ui, &labels.videos_dir, path);
            }

            visible = true;
        }

        self.user_directories = user_directories;
        self.config.labels = labels;

        visible
    }

    /// Updates the list of devices like system disks.
    ///
    /// Returns true if at least one device was included in the list and the
    /// heading is visible. If no device was listed, false is returned.
    fn ui_update_devices(&mut self, ui: &mut egui::Ui, spacing: f32, disks: &Disks) -> bool {
        let mut visible = false;

        for (i, disk) in disks.iter().filter(|x| !x.is_removable()).enumerate() {
            if i == 0 {
                ui.add_space(spacing);
                ui.label(self.config.labels.heading_devices.as_str());

                visible = true;
            }

            self.ui_update_device_entry(ui, disk);
        }

        visible
    }

    /// Updates the list of removable devices like USB drives.
    ///
    /// Returns true if at least one device was included in the list and the
    /// heading is visible. If no device was listed, false is returned.
    fn ui_update_removable_devices(
        &mut self,
        ui: &mut egui::Ui,
        spacing: f32,
        disks: &Disks,
    ) -> bool {
        let mut visible = false;

        for (i, disk) in disks.iter().filter(|x| x.is_removable()).enumerate() {
            if i == 0 {
                ui.add_space(spacing);
                ui.label(self.config.labels.heading_removable_devices.as_str());

                visible = true;
            }

            self.ui_update_device_entry(ui, disk);
        }

        visible
    }

    /// Updates a device entry of a device list like "Devices" or "Removable Devices".
    fn ui_update_device_entry(&mut self, ui: &mut egui::Ui, device: &Disk) {
        let label = if device.is_removable() {
            format!(
                "{}  {}",
                self.config.removable_device_icon,
                device.display_name()
            )
        } else {
            format!("{}  {}", self.config.device_icon, device.display_name())
        };

        self.ui_update_left_panel_entry(ui, &label, device.mount_point());
    }

    /// Updates the bottom panel showing the selected item and main action buttons.
    fn ui_update_bottom_panel(&mut self, ui: &mut egui::Ui) {
        const BUTTON_HEIGHT: f32 = 20.0;
        ui.add_space(5.0);

        // Calculate the width of the action buttons
        let label_submit_width = match self.mode {
<<<<<<< HEAD
            DialogMode::SelectDirectory | DialogMode::SelectFile | DialogMode::SelectMultiple => {
                calc_text_width(ui, &self.config.labels.open_button)
=======
            DialogMode::PickDirectory | DialogMode::PickFile | DialogMode::PickMultiple => {
                Self::calc_text_width(ui, &self.config.labels.open_button)
>>>>>>> 6bf9b743
            }
            DialogMode::SaveFile => calc_text_width(ui, &self.config.labels.save_button),
        };

        let mut btn_width = calc_text_width(ui, &self.config.labels.cancel_button);
        if label_submit_width > btn_width {
            btn_width = label_submit_width;
        }

        btn_width += ui.spacing().button_padding.x * 4.0;

        // The size of the action buttons "cancel" and "open"/"save"
        let button_size: egui::Vec2 = egui::Vec2::new(btn_width, BUTTON_HEIGHT);

        self.ui_update_selection_preview(ui, button_size);

        if self.mode == DialogMode::SaveFile {
            ui.add_space(ui.style().spacing.item_spacing.y * 2.0);
        }

        self.ui_update_action_buttons(ui, button_size);
    }

    /// Updates the selection preview like "Selected directory: X"
    fn ui_update_selection_preview(&mut self, ui: &mut egui::Ui, button_size: egui::Vec2) {
        const SELECTION_PREVIEW_MIN_WIDTH: f32 = 50.0;
        let item_spacing = ui.style().spacing.item_spacing;

        let render_filter_selection = !self.config.file_filters.is_empty()
            && (self.mode == DialogMode::PickFile || self.mode == DialogMode::PickMultiple);

        let filter_selection_width = button_size.x.mul_add(2.0, item_spacing.x);
        let mut filter_selection_separate_line = false;

        ui.horizontal(|ui| {
            match &self.mode {
                DialogMode::PickDirectory => ui.label(&self.config.labels.selected_directory),
                DialogMode::PickFile => ui.label(&self.config.labels.selected_file),
                DialogMode::PickMultiple => ui.label(&self.config.labels.selected_items),
                DialogMode::SaveFile => ui.label(&self.config.labels.file_name),
            };

            // Make sure there is enough width for the selection preview. If the available
            // width is not enough, render the drop-down menu to select a file filter on
            // a separate line and give the selection preview the entire available width.
            let mut scroll_bar_width: f32 =
                ui.available_width() - filter_selection_width - item_spacing.x;

            if scroll_bar_width < SELECTION_PREVIEW_MIN_WIDTH || !render_filter_selection {
                filter_selection_separate_line = true;
                scroll_bar_width = ui.available_width();
            }

            match &self.mode {
                DialogMode::PickDirectory | DialogMode::PickFile | DialogMode::PickMultiple => {
                    use egui::containers::scroll_area::ScrollBarVisibility;

                    let text = self.get_selection_preview_text();

                    egui::containers::ScrollArea::horizontal()
                        .auto_shrink([false, false])
                        .max_width(scroll_bar_width)
                        .stick_to_right(true)
                        .scroll_bar_visibility(ScrollBarVisibility::AlwaysHidden)
                        .show(ui, |ui| {
                            ui.colored_label(ui.style().visuals.selection.bg_fill, text);
                        });
                }
                DialogMode::SaveFile => {
                    let response = ui.add(
                        egui::TextEdit::singleline(&mut self.file_name_input)
                            .desired_width(f32::INFINITY),
                    );

                    if self.file_name_input_request_focus {
                        response.request_focus();
                        self.file_name_input_request_focus = false;
                    }

                    if response.changed() {
                        self.file_name_input_error = self.validate_file_name_input();
                    }

                    if response.lost_focus() && ui.input(|i| i.key_pressed(egui::Key::Enter)) {
                        self.submit();
                    }
                }
            };

            if !filter_selection_separate_line && render_filter_selection {
                self.ui_update_file_filter_selection(ui, filter_selection_width);
            }
        });

        if filter_selection_separate_line && render_filter_selection {
            ui.with_layout(egui::Layout::right_to_left(egui::Align::Min), |ui| {
                self.ui_update_file_filter_selection(ui, filter_selection_width);
            });
        }
    }

    fn get_selection_preview_text(&self) -> String {
        if self.is_selection_valid() {
            match &self.mode {
                DialogMode::PickDirectory | DialogMode::PickFile => self
                    .selected_item
                    .as_ref()
                    .map_or_else(String::new, |item| item.file_name().to_string()),
                DialogMode::PickMultiple => {
                    let mut result = String::new();

                    for (i, item) in self
                        .get_dir_content_filtered_iter()
                        .filter(|p| p.selected)
                        .enumerate()
                    {
                        if i == 0 {
                            result += item.file_name();
                            continue;
                        }

                        result += format!(", {}", item.file_name()).as_str();
                    }

                    result
                }
                DialogMode::SaveFile => String::new(),
            }
        } else {
            String::new()
        }
    }

    fn ui_update_file_filter_selection(&mut self, ui: &mut egui::Ui, width: f32) {
        let selected_filter = self.get_selected_file_filter();
        let selected_text = match selected_filter {
            Some(f) => &f.name,
            None => &self.config.labels.file_filter_all_files,
        };

        // The item that the user selected inside the drop down.
        // If none, no item was selected by the user.
        let mut select_filter: Option<Option<egui::Id>> = None;

        egui::containers::ComboBox::from_id_salt(self.window_id.with("file_filter_selection"))
            .width(width)
            .selected_text(selected_text)
            .wrap_mode(egui::TextWrapMode::Truncate)
            .show_ui(ui, |ui| {
                for filter in &self.config.file_filters {
                    let selected = selected_filter.map_or(false, |f| f.id == filter.id);

                    if ui.selectable_label(selected, &filter.name).clicked() {
                        select_filter = Some(Some(filter.id));
                    }
                }

                if ui
                    .selectable_label(
                        selected_filter.is_none(),
                        &self.config.labels.file_filter_all_files,
                    )
                    .clicked()
                {
                    select_filter = Some(None);
                }
            });

        if let Some(i) = select_filter {
            self.selected_file_filter = i;
            self.selected_item = None;
            self.refresh();
        }
    }

    /// Updates the action buttons like save, open and cancel
    fn ui_update_action_buttons(&mut self, ui: &mut egui::Ui, button_size: egui::Vec2) {
        ui.with_layout(egui::Layout::right_to_left(egui::Align::Min), |ui| {
            let label = match &self.mode {
                DialogMode::PickDirectory | DialogMode::PickFile | DialogMode::PickMultiple => {
                    self.config.labels.open_button.as_str()
                }
                DialogMode::SaveFile => self.config.labels.save_button.as_str(),
            };

            if self.ui_button_sized(
                ui,
                self.is_selection_valid(),
                button_size,
                label,
                self.file_name_input_error.as_deref(),
            ) {
                self.submit();
            }

            if ui
                .add_sized(
                    button_size,
                    egui::Button::new(self.config.labels.cancel_button.as_str()),
                )
                .clicked()
            {
                self.cancel();
            }
        });
    }

    /// Updates the central panel. This is either the contents of the directory
    /// or the error message when there was an error loading the current directory.
    fn ui_update_central_panel(&mut self, ui: &mut egui::Ui) {
        if self.update_directory_content(ui) {
            return;
        }

        self.ui_update_central_panel_content(ui);
    }

    /// Updates the directory content (Not the UI!).
    /// This is required because the contents of the directory might be loaded on a
    /// separate thread. This function checks the status of the directory content
    /// and updates the UI accordingly.
    fn update_directory_content(&mut self, ui: &mut egui::Ui) -> bool {
        const SHOW_SPINNER_AFTER: f32 = 0.2;

        match self.directory_content.update() {
            DirectoryContentState::Pending(timestamp) => {
                let now = std::time::SystemTime::now();

                if now
                    .duration_since(*timestamp)
                    .unwrap_or_default()
                    .as_secs_f32()
                    > SHOW_SPINNER_AFTER
                {
                    ui.centered_and_justified(egui::Ui::spinner);
                }

                // Prevent egui from not updating the UI when there is no user input
                ui.ctx().request_repaint();

                true
            }
            DirectoryContentState::Errored(err) => {
                ui.centered_and_justified(|ui| ui.colored_label(ui.visuals().error_fg_color, err));
                true
            }
            DirectoryContentState::Finished => {
                if self.mode == DialogMode::PickDirectory {
                    if let Some(dir) = self.current_directory() {
                        let mut dir_entry = DirectoryEntry::from_path(&self.config, dir);
                        self.select_item(&mut dir_entry);
                    }
                }

                false
            }
            DirectoryContentState::Success => false,
        }
    }

    /// Updates the contents of the currently open directory.
    /// TODO: Refactor
    #[allow(clippy::too_many_lines)]
    fn ui_update_central_panel_content(&mut self, ui: &mut egui::Ui) {
        // Temporarily take ownership of the directory content.
        let mut data = std::mem::take(&mut self.directory_content);

        // If the multi selection should be reset, excluding the currently
        // selected primary item.
        let mut reset_multi_selection = false;

        // The item the user wants to make a batch selection from.
        // The primary selected item is used for item a.
        let mut batch_select_item_b: Option<DirectoryEntry> = None;

        // If we should return after updating the directory entries.
        let mut should_return = false;

        let scroll_offset = self
            .selected_item
            .as_ref()
            .map_or(0, |item| data.get_index(item).unwrap_or(0));

        ui.with_layout(egui::Layout::top_down_justified(egui::Align::LEFT), |ui| {
            let shift_modifier = ui.input(|i| i.modifiers.shift_only());
            let command_modifier = ui.input(|i| i.modifiers.command);
            let shift_only_modifier = ui.input(|i| i.modifiers.shift_only());

            let row_height = Self::get_row_height(ui);

            let mut table_builder = TableBuilder::new(ui)
                .sense(egui::Sense::click())
                .striped(true)
                .resizable(true)
                .cell_layout(egui::Layout::left_to_right(egui::Align::Center));
            if self.scroll_to_selection {
                table_builder =
                    table_builder.scroll_to_row(scroll_offset, Some(egui::Align::Center));
                self.scroll_to_selection = false;
            }
            let table = if self.config.show_only_file_name {
                table_builder
                    .column(Column::remainder().at_least(120.0)) // "Date Modified"
                    .header(row_height, |mut header| {
                        let labels = self.config.labels.clone();
                        self.add_sortable_column(
                            &mut header,
                            &labels.file_name_header,
                            SortBy::Filename,
                            &mut data,
                        );
                    })
            } else {
                table_builder
                    .column(Column::auto().at_least(120.0)) // "Name"
                    .column(Column::auto().at_least(70.0)) // "File Size"
                    .column(Column::auto().at_least(60.0)) // "Date Created"
                    .column(Column::remainder().at_least(60.0)) // "Date Modified"
                    .header(row_height, |mut header| {
                        let labels = self.config.labels.clone();
                        self.add_sortable_column(
                            &mut header,
                            &labels.file_name_header,
                            SortBy::Filename,
                            &mut data,
                        );
                        self.add_sortable_column(
                            &mut header,
                            &labels.file_size_header,
                            SortBy::Size,
                            &mut data,
                        );
                        self.add_sortable_column(
                            &mut header,
                            &labels.created_date_header,
                            SortBy::DateCreated,
                            &mut data,
                        );
                        self.add_sortable_column(
                            &mut header,
                            &labels.modified_date_header,
                            SortBy::DateLastModified,
                            &mut data,
                        );
                    })
            };

            if self.should_render_all_items() {
                table.body(|body| {
                    body.rows(row_height, data.len(), |mut row| {
                        if let Some(item) = &mut data.get(row.index()) {
                            self.render_table_row(
                                &mut row,
                                item,
                                &mut reset_multi_selection,
                                &mut batch_select_item_b,
                                command_modifier,
                                shift_modifier,
                                shift_only_modifier,
                                &mut should_return,
                            );
                        }
                    });
                });
            } else {
                table.body(|body| {
                    body.rows(
                        row_height,
                        data.filtered_count(&self.search_value),
                        |mut row| {
                            if let Some(item) =
                                data.filtered_get(row.index(), &self.search_value.clone())
                            {
                                self.render_table_row(
                                    &mut row,
                                    item,
                                    &mut reset_multi_selection,
                                    &mut batch_select_item_b,
                                    command_modifier,
                                    shift_modifier,
                                    shift_only_modifier,
                                    &mut should_return,
                                );
                            }
                        },
                    );
                });
            }

            if let Some(entry) = self.ui_update_create_directory_dialog(ui) {
                data.push(entry);
            }
        });

        if should_return {
            return;
        }

        if reset_multi_selection {
            self.reset_multi_selection(&mut data);
        }

        if let Some(item_b) = batch_select_item_b {
            if let Some(item_a) = &self.selected_item {
                self.batch_select_between(&mut data, item_a, &item_b);
            }
        }

        self.directory_content = data;
        self.scroll_to_selection = false;
    }

    #[allow(clippy::too_many_arguments)]
    fn render_table_row(
        &mut self,
        row: &mut TableRow,
        item: &mut DirectoryEntry,
        reset_multi_selection: &mut bool,
        batch_select_item_b: &mut Option<DirectoryEntry>,
        command_modifier: bool,
        shift_modifier: bool,
        shift_only_modifier: bool,
        should_return: &mut bool,
    ) {
        self.ui_update_central_panel_entry(row, item);

        let primary_selected = self.is_primary_selected(item);

        // The user wants to select the item as the primary selected item
        if row.response().clicked() && !command_modifier && !shift_modifier {
            self.select_item(&mut item.clone());

            // Reset the multi selection except the now primary selected item
            if self.mode == DialogMode::SelectMultiple {
                *reset_multi_selection = true;
            }
        }

        if item.is_dir() {
            self.ui_update_path_context_menu(&row.response(), item);

            if row.response().context_menu_opened() {
                self.select_item(item);
            }
        }

<<<<<<< HEAD
        // The user wants to select or unselect the item as part of a
        // multi selection
        if self.mode == DialogMode::SelectMultiple && row.response().clicked() && command_modifier {
=======
        if primary_selected && self.scroll_to_selection {
            re.scroll_to_me(Some(egui::Align::Center));
            self.scroll_to_selection = false;
        }

        // The user wants to select the item as the primary selected item
        if re.clicked()
            && !ui.input(|i| i.modifiers.command)
            && !ui.input(|i| i.modifiers.shift_only())
        {
            self.select_item(item);

            // Reset the multi selection except the now primary selected item
            if self.mode == DialogMode::PickMultiple {
                *reset_multi_selection = true;
            }
        }

        // The user wants to select or unselect the item as part of a
        // multi selection
        if self.mode == DialogMode::PickMultiple
            && re.clicked()
            && ui.input(|i| i.modifiers.command)
        {
>>>>>>> 6bf9b743
            if primary_selected {
                // If the clicked item is the primary selected item,
                // deselect it and remove it from the multi selection
                item.selected = false;
                self.selected_item = None;
            } else {
                item.selected = !item.selected;

                // If the item was selected, make it the primary selected item
                if item.selected {
                    self.select_item(item);
                }
            }
        }

        // The user wants to select every item between the last selected item
        // and the current item
<<<<<<< HEAD
        if self.mode == DialogMode::SelectMultiple
            && row.response().clicked()
            && shift_only_modifier
=======
        if self.mode == DialogMode::PickMultiple
            && re.clicked()
            && ui.input(|i| i.modifiers.shift_only())
>>>>>>> 6bf9b743
        {
            if let Some(selected_item) = self.selected_item.clone() {
                // We perform a batch selection from the item that was
                // primarily selected before the user clicked on this item.
                *batch_select_item_b = Some(selected_item);

                // And now make this item the primary selected item
                item.selected = true;
                self.select_item(item);
            }
        }

        // The user double clicked on the directory entry.
        // Either open the directory or submit the dialog.
        if row.response().double_clicked() && !command_modifier {
            if item.is_dir() {
                self.load_directory(&item.to_path_buf());
                *should_return = true;
            }

            self.select_item(item);

            self.submit();
        }
    }

    fn reset_multi_selection(&self, data: &mut DirectoryContent) {
        for item in data.filtered_iter_mut(&self.search_value) {
            if let Some(selected_item) = &self.selected_item {
                if selected_item.path_eq(item) {
                    continue;
                }
            }
            item.selected = false;
        }
    }

    fn add_sortable_column(
        &mut self,
        header: &mut TableRow,
        label: &str,
        sort_by: SortBy,
        data: &mut DirectoryContent,
    ) {
        let current_sort_label = if self.config.sort_by == sort_by {
            format!("{}{}", label, self.config.sort_order)
        } else {
            label.to_string()
        };

        header.col(|ui| {
            let available_width = ui.available_width();
            if ui
                .add_sized(
                    [available_width, ui.spacing().interact_size.y],
                    egui::SelectableLabel::new(self.config.sort_by == sort_by, current_sort_label),
                )
                .clicked()
            {
                if self.config.sort_by == sort_by {
                    self.config.sort_order.invert();
                } else {
                    self.config.sort_by = sort_by;
                }
                data.sort_directory_entries(&self.config.sort_by, &self.config.sort_order);
            }
        });
    }

    fn get_row_height(ui: &egui::Ui) -> f32 {
        ui.style()
            .text_styles
            .get(&TextStyle::Body)
            .map_or(15.0, |font_id| 1.0 + ui.fonts(|f| f.row_height(font_id)))
    }

    fn should_render_all_items(&self) -> bool {
        self.search_value.is_empty()
            && !self.create_directory_dialog.is_open()
            && !self.scroll_to_selection
    }

    /// Updates a single directory content entry.
    /// TODO: Refactor
    fn ui_update_central_panel_entry(&self, row: &mut TableRow, item: &DirectoryEntry) {
        let file_name = item.file_name();
        let primary_selected = self.is_primary_selected(item);
        let pinned = self.is_pinned(item);

        let selected = item.selected;
        let metadata = item.metadata();

        let icons = if pinned {
            format!("{} {} ", item.icon(), self.config.pinned_icon)
        } else {
            format!("{} ", item.icon())
        };

        let mut truncate = false;
        row.set_selected(primary_selected || selected);

        row.col(|ui| {
            let icons_width = calc_text_width(ui, &icons);

            let text_width = calc_text_width(ui, file_name);

            // Calc available width for the file name and include a small margin
            let available_width = ui.available_width() - icons_width - 15.0;

            truncate = self.config.truncate_filenames && available_width < text_width;

            let text = if truncate {
                truncate_filename(ui, item, available_width)
            } else {
                file_name.to_owned()
            };
            let display_name = format!("{icons} {text}");
            let name_response = ui.add(egui::Label::new(display_name).selectable(false));
            if truncate {
                name_response.on_hover_text(file_name);
            }
        });
        if !self.config.show_only_file_name {
            row.col(|ui| {
                if item.is_dir() {
                    ui.add(egui::Label::new(String::new()).selectable(false));
                } else if let Some(size) = metadata.size {
                    ui.add(egui::Label::new(format_bytes(size)).selectable(false))
                        .clicked();
                } else {
                    ui.add(egui::Label::new(String::new()).selectable(false));
                }
            });

            row.col(|ui| {
                if let Some(created) = metadata.created {
                    // Calc available width for the file name and include a small margin
                    let available_width = ui.available_width() - 10.0;

                    let text = truncate_date(ui, created, available_width);

                    ui.add(egui::Label::new(text).selectable(false));
                } else {
                    ui.add(egui::Label::new(String::new()).selectable(false));
                }
            });

            row.col(|ui| {
                if let Some(last_modified) = metadata.last_modified {
                    // Calc available width for the file name and include a small margin
                    let available_width = ui.available_width() - 10.0;

                    let text = truncate_date(ui, last_modified, available_width);

                    ui.add(egui::Label::new(text).selectable(false));
                } else {
                    ui.add(egui::Label::new(String::new()).selectable(false));
                }
            });
        }
    }

    fn ui_update_create_directory_dialog(&mut self, ui: &mut egui::Ui) -> Option<DirectoryEntry> {
        self.create_directory_dialog
            .update(ui, &self.config)
            .directory()
            .map(|path| self.process_new_folder(&path))
    }

    /// Selects every item inside the `directory_content` between `item_a` and `item_b`,
    /// excluding both given items.
    fn batch_select_between(
        &self,
        directory_content: &mut DirectoryContent,
        item_a: &DirectoryEntry,
        item_b: &DirectoryEntry,
    ) {
        // Get the position of item a and item b
        let pos_a = directory_content
            .filtered_iter(&self.search_value)
            .position(|p| p.path_eq(item_a));
        let pos_b = directory_content
            .filtered_iter(&self.search_value)
            .position(|p| p.path_eq(item_b));

        // If both items where found inside the directory entry, mark every item between
        // them as selected
        if let Some(pos_a) = pos_a {
            if let Some(pos_b) = pos_b {
                if pos_a == pos_b {
                    return;
                }

                // Get the min and max of both positions.
                // We will iterate from min to max.
                let mut min = pos_a;
                let mut max = pos_b;

                if min > max {
                    min = pos_b;
                    max = pos_a;
                }

                for item in directory_content
                    .filtered_iter_mut(&self.search_value)
                    .enumerate()
                    .filter(|(i, _)| i > &min && i < &max)
                    .map(|(_, p)| p)
                {
                    item.selected = true;
                }
            }
        }
    }

    /// Helper function to add a sized button that can be enabled or disabled
    fn ui_button_sized(
        &self,
        ui: &mut egui::Ui,
        enabled: bool,
        size: egui::Vec2,
        label: &str,
        err_tooltip: Option<&str>,
    ) -> bool {
        let mut clicked = false;

        ui.add_enabled_ui(enabled, |ui| {
            let response = ui.add_sized(size, egui::Button::new(label));
            clicked = response.clicked();

            if let Some(err) = err_tooltip {
                response.on_disabled_hover_ui(|ui| {
                    ui.horizontal_wrapped(|ui| {
                        ui.spacing_mut().item_spacing.x = 0.0;

                        ui.colored_label(
                            ui.ctx().style().visuals.error_fg_color,
                            format!("{} ", self.config.err_icon),
                        );

                        ui.label(err);
                    });
                });
            }
        });

        clicked
    }

    /// Updates the context menu of a path.
    ///
    /// # Arguments
    ///
    /// * `item_response` - The response of the egui item for which the context menu should
    ///                     be opened.
    /// * `path` - The path for which the context menu should be opened.
    fn ui_update_path_context_menu(
        &mut self,
        item_response: &egui::Response,
        path: &DirectoryEntry,
    ) {
        // Path context menus are currently only used for pinned folders.
        if !self.config.show_pinned_folders {
            return;
        }

        item_response.context_menu(|ui| {
            let pinned = self.is_pinned(path);

            if pinned {
                if ui.button(&self.config.labels.unpin_folder).clicked() {
                    self.unpin_path(path);
                    ui.close_menu();
                }
            } else if ui.button(&self.config.labels.pin_folder).clicked() {
                self.pin_path(path.clone());
                ui.close_menu();
            }
        });
    }

    /// Sets the cursor position to the end of a text input field.
    ///
    /// # Arguments
    ///
    /// * `re` - response of the text input widget
    /// * `data` - buffer holding the text of the input widget
    fn set_cursor_to_end(re: &egui::Response, data: &str) {
        // Set the cursor to the end of the filter input string
        if let Some(mut state) = egui::TextEdit::load_state(&re.ctx, re.id) {
            state
                .cursor
                .set_char_range(Some(CCursorRange::one(CCursor::new(data.len()))));
            state.store(&re.ctx, re.id);
        }
    }
}

/// Keybindings
impl FileDialog {
    /// Checks whether certain keybindings have been pressed and executes the corresponding actions.
    fn update_keybindings(&mut self, ctx: &egui::Context) {
        // We don't want to execute keybindings if a modal is currently open.
        // The modals implement the keybindings themselves.
        if let Some(modal) = self.modals.last_mut() {
            modal.update_keybindings(&self.config, ctx);
            return;
        }

        let keybindings = std::mem::take(&mut self.config.keybindings);

        if FileDialogKeyBindings::any_pressed(ctx, &keybindings.submit, false) {
            self.exec_keybinding_submit();
        }

        if FileDialogKeyBindings::any_pressed(ctx, &keybindings.cancel, false) {
            self.exec_keybinding_cancel();
        }

        if FileDialogKeyBindings::any_pressed(ctx, &keybindings.parent, true) {
            self.load_parent_directory();
        }

        if FileDialogKeyBindings::any_pressed(ctx, &keybindings.back, true) {
            self.load_previous_directory();
        }

        if FileDialogKeyBindings::any_pressed(ctx, &keybindings.forward, true) {
            self.load_next_directory();
        }

        if FileDialogKeyBindings::any_pressed(ctx, &keybindings.reload, true) {
            self.refresh();
        }

        if FileDialogKeyBindings::any_pressed(ctx, &keybindings.new_folder, true) {
            self.open_new_folder_dialog();
        }

        if FileDialogKeyBindings::any_pressed(ctx, &keybindings.edit_path, true) {
            self.open_path_edit();
        }

        if FileDialogKeyBindings::any_pressed(ctx, &keybindings.home_edit_path, true) {
            if let Some(dirs) = &self.user_directories {
                if let Some(home) = dirs.home_dir() {
                    self.load_directory(home.to_path_buf().as_path());
                    self.open_path_edit();
                }
            }
        }

        if FileDialogKeyBindings::any_pressed(ctx, &keybindings.selection_up, false) {
            self.exec_keybinding_selection_up();

            // We want to break out of input fields like search when pressing selection keys
            if let Some(id) = ctx.memory(egui::Memory::focused) {
                ctx.memory_mut(|w| w.surrender_focus(id));
            }
        }

        if FileDialogKeyBindings::any_pressed(ctx, &keybindings.selection_down, false) {
            self.exec_keybinding_selection_down();

            // We want to break out of input fields like search when pressing selection keys
            if let Some(id) = ctx.memory(egui::Memory::focused) {
                ctx.memory_mut(|w| w.surrender_focus(id));
            }
        }

        if FileDialogKeyBindings::any_pressed(ctx, &keybindings.select_all, true)
            && self.mode == DialogMode::PickMultiple
        {
            for item in self.directory_content.filtered_iter_mut(&self.search_value) {
                item.selected = true;
            }
        }

        self.config.keybindings = keybindings;
    }

    /// Executes the action when the keybinding `submit` is pressed.
    fn exec_keybinding_submit(&mut self) {
        if self.path_edit_visible {
            self.submit_path_edit();
            return;
        }

        if self.create_directory_dialog.is_open() {
            if let Some(dir) = self.create_directory_dialog.submit().directory() {
                self.process_new_folder(&dir);
            }
            return;
        }

        // Check if there is a directory selected we can open
        if let Some(item) = &self.selected_item {
            // Make sure the selected item is visible inside the directory view.
            let is_visible = self
                .get_dir_content_filtered_iter()
                .any(|p| p.path_eq(item));

            if is_visible && item.is_dir() {
                self.load_directory(&item.to_path_buf());
                return;
            }
        }

        self.submit();
    }

    /// Executes the action when the keybinding `cancel` is pressed.
    fn exec_keybinding_cancel(&mut self) {
        // We have to check if the `create_directory_dialog` and `path_edit_visible` is open,
        // because egui does not consume pressing the escape key inside a text input.
        // So when pressing the escape key inside a text input, the text input is closed
        // but the keybindings still register the press on the escape key.
        // (Although the keybindings are updated before the UI and they check whether another
        //  widget is currently in focus!)
        //
        // This is practical for us because we can close the path edit and
        // the create directory dialog.
        // However, this causes problems when the user presses escape in other text
        // inputs for which we have no status saved. This would then close the entire file dialog.
        // To fix this, we check if any item was focused in the last frame.
        //
        // Note that this only happens with the escape key and not when the enter key is
        // used to close a text input. This is why we don't have to check for the
        // dialogs in `exec_keybinding_submit`.

        if self.create_directory_dialog.is_open() {
            self.create_directory_dialog.close();
        } else if self.path_edit_visible {
            self.close_path_edit();
        } else if !self.any_focused_last_frame {
            self.cancel();
            return;
        }
    }

    /// Executes the action when the keybinding `selection_up` is pressed.
    fn exec_keybinding_selection_up(&mut self) {
        if self.directory_content.len() == 0 {
            return;
        }

        self.directory_content.reset_multi_selection();

        if let Some(item) = &self.selected_item {
            if self.select_next_visible_item_before(&item.clone()) {
                return;
            }
        }

        // No item is selected or no more items left.
        // Select the last item from the directory content.
        self.select_last_visible_item();
    }

    /// Executes the action when the keybinding `selection_down` is pressed.
    fn exec_keybinding_selection_down(&mut self) {
        if self.directory_content.len() == 0 {
            return;
        }

        self.directory_content.reset_multi_selection();

        if let Some(item) = &self.selected_item {
            if self.select_next_visible_item_after(&item.clone()) {
                return;
            }
        }

        // No item is selected or no more items left.
        // Select the last item from the directory content.
        self.select_first_visible_item();
    }
}

/// Implementation
impl FileDialog {
    /// Get the file filter the user currently selected.
    fn get_selected_file_filter(&self) -> Option<&FileFilter> {
        self.selected_file_filter
            .and_then(|id| self.config.file_filters.iter().find(|p| p.id == id))
    }

    /// Gets a filtered iterator of the directory content of this object.
    fn get_dir_content_filtered_iter(&self) -> impl Iterator<Item = &DirectoryEntry> {
        self.directory_content.filtered_iter(&self.search_value)
    }

    /// Opens the dialog to create a new folder.
    fn open_new_folder_dialog(&mut self) {
        if let Some(x) = self.current_directory() {
            self.create_directory_dialog.open(x.to_path_buf());
        }
    }

    /// Function that processes a newly created folder.
    fn process_new_folder(&mut self, created_dir: &Path) -> DirectoryEntry {
        let mut entry = DirectoryEntry::from_path(&self.config, created_dir);

        self.directory_content.push(entry.clone());

        self.select_item(&mut entry);

        entry
    }

    /// Opens a new modal window.
    fn open_modal(&mut self, modal: Box<dyn FileDialogModal + Send + Sync>) {
        self.modals.push(modal);
    }

    /// Executes the given modal action.
    fn exec_modal_action(&mut self, action: ModalAction) {
        match action {
            ModalAction::None => {}
            ModalAction::SaveFile(path) => self.state = DialogState::Picked(path),
        };
    }

    /// Canonicalizes the specified path if canonicalization is enabled.
    /// Returns the input path if an error occurs or canonicalization is disabled.
    fn canonicalize_path(&self, path: &Path) -> PathBuf {
        if self.config.canonicalize_paths {
            dunce::canonicalize(path).unwrap_or_else(|_| path.to_path_buf())
        } else {
            path.to_path_buf()
        }
    }

    /// Pins a path to the left sidebar.
    fn pin_path(&mut self, path: DirectoryEntry) {
        self.config.storage.pinned_folders.push(path);
    }

    /// Unpins a path from the left sidebar.
    fn unpin_path(&mut self, path: &DirectoryEntry) {
        self.config
            .storage
            .pinned_folders
            .retain(|p| !p.path_eq(path));
    }

    /// Checks if the path is pinned to the left sidebar.
    fn is_pinned(&self, path: &DirectoryEntry) -> bool {
        self.config
            .storage
            .pinned_folders
            .iter()
            .any(|p| path.path_eq(p))
    }

    fn is_primary_selected(&self, item: &DirectoryEntry) -> bool {
        self.selected_item
            .as_ref()
            .map_or(false, |x| x.path_eq(item))
    }

    /// Resets the dialog to use default values.
    /// Configuration variables are retained.
    fn reset(&mut self) {
        let config = self.config.clone();
        *self = Self::with_config(config);
    }

    /// Refreshes the dialog.
    /// Including the user directories, system disks and currently open directory.
    fn refresh(&mut self) {
        self.user_directories = UserDirectories::new(self.config.canonicalize_paths);
        self.system_disks = Disks::new_with_refreshed_list(self.config.canonicalize_paths);

        self.reload_directory();
    }

    /// Submits the current selection and tries to finish the dialog, if the selection is valid.
    fn submit(&mut self) {
        // Make sure the selected item or entered file name is valid.
        if !self.is_selection_valid() {
            return;
        }

        match &self.mode {
            DialogMode::PickDirectory | DialogMode::PickFile => {
                // Should always contain a value since `is_selection_valid` is used to
                // validate the selection.
                if let Some(item) = self.selected_item.clone() {
                    self.state = DialogState::Picked(item.to_path_buf());
                }
            }
            DialogMode::PickMultiple => {
                let result: Vec<PathBuf> = self
                    .selected_entries()
                    .map(crate::DirectoryEntry::to_path_buf)
                    .collect();

                self.state = DialogState::PickedMultiple(result);
            }
            DialogMode::SaveFile => {
                // Should always contain a value since `is_selection_valid` is used to
                // validate the selection.
                if let Some(path) = self.current_directory() {
                    let full_path = path.join(&self.file_name_input);
                    self.submit_save_file(full_path);
                }
            }
        }
    }

    /// Submits the file dialog with the specified path and opens the `OverwriteFileModal`
    /// if the path already exists.
    fn submit_save_file(&mut self, path: PathBuf) {
        if path.exists() {
            self.open_modal(Box::new(OverwriteFileModal::new(path)));

            return;
        }

        self.state = DialogState::Picked(path);
    }

    /// Cancels the dialog.
    fn cancel(&mut self) {
        self.state = DialogState::Cancelled;
    }

    /// This function generates the initial directory based on the configuration.
    /// The function does the following things:
    ///   - Canonicalize the path if enabled
    ///   - Attempts to use the parent directory if the path is a file
    fn gen_initial_directory(&self, path: &Path) -> PathBuf {
        let mut path = self.canonicalize_path(path);

        if path.is_file() {
            if let Some(parent) = path.parent() {
                path = parent.to_path_buf();
            }
        }

        path
    }

    /// Gets the currently open directory.
    fn current_directory(&self) -> Option<&Path> {
        if let Some(x) = self.directory_stack.iter().nth_back(self.directory_offset) {
            return Some(x.as_path());
        }

        None
    }

    /// Checks whether the selection or the file name entered is valid.
    /// What is checked depends on the mode the dialog is currently in.
    fn is_selection_valid(&self) -> bool {
        match &self.mode {
            DialogMode::PickDirectory => self
                .selected_item
                .as_ref()
                .map_or(false, crate::DirectoryEntry::is_dir),
            DialogMode::PickFile => self
                .selected_item
                .as_ref()
                .map_or(false, DirectoryEntry::is_file),
            DialogMode::PickMultiple => self.get_dir_content_filtered_iter().any(|p| p.selected),
            DialogMode::SaveFile => self.file_name_input_error.is_none(),
        }
    }

    /// Validates the file name entered by the user.
    ///
    /// Returns None if the file name is valid. Otherwise returns an error message.
    fn validate_file_name_input(&self) -> Option<String> {
        if self.file_name_input.is_empty() {
            return Some(self.config.labels.err_empty_file_name.clone());
        }

        if let Some(x) = self.current_directory() {
            let mut full_path = x.to_path_buf();
            full_path.push(self.file_name_input.as_str());

            if full_path.is_dir() {
                return Some(self.config.labels.err_directory_exists.clone());
            }

            if !self.config.allow_file_overwrite && full_path.is_file() {
                return Some(self.config.labels.err_file_exists.clone());
            }
        } else {
            // There is most likely a bug in the code if we get this error message!
            return Some("Currently not in a directory".to_string());
        }

        None
    }

    /// Marks the given item as the selected directory item.
    /// Also updates the `file_name_input` to the name of the selected item.
    fn select_item(&mut self, item: &mut DirectoryEntry) {
        if self.mode == DialogMode::PickMultiple {
            item.selected = true;
        }
        self.selected_item = Some(item.clone());

        if self.mode == DialogMode::SaveFile && item.is_file() {
            self.file_name_input = item.file_name().to_string();
            self.file_name_input_error = self.validate_file_name_input();
        }
    }

    /// Attempts to select the last visible item in `directory_content` before the specified item.
    ///
    /// Returns true if an item is found and selected.
    /// Returns false if no visible item is found before the specified item.
    fn select_next_visible_item_before(&mut self, item: &DirectoryEntry) -> bool {
        let mut return_val = false;

        self.directory_content.reset_multi_selection();

        let mut directory_content = std::mem::take(&mut self.directory_content);
        let search_value = std::mem::take(&mut self.search_value);

        let index = directory_content
            .filtered_iter(&search_value)
            .position(|p| p.path_eq(item));

        if let Some(index) = index {
            if index != 0 {
                if let Some(item) = directory_content
                    .filtered_iter_mut(&search_value)
                    .nth(index.saturating_sub(1))
                {
                    self.select_item(item);
                    self.scroll_to_selection = true;
                    return_val = true;
                }
            }
        }

        self.directory_content = directory_content;
        self.search_value = search_value;

        return_val
    }

    /// Attempts to select the last visible item in `directory_content` after the specified item.
    ///
    /// Returns true if an item is found and selected.
    /// Returns false if no visible item is found after the specified item.
    fn select_next_visible_item_after(&mut self, item: &DirectoryEntry) -> bool {
        let mut return_val = false;

        self.directory_content.reset_multi_selection();

        let mut directory_content = std::mem::take(&mut self.directory_content);
        let search_value = std::mem::take(&mut self.search_value);

        let index = directory_content
            .filtered_iter(&search_value)
            .position(|p| p.path_eq(item));

        if let Some(index) = index {
            if let Some(item) = directory_content
                .filtered_iter_mut(&search_value)
                .nth(index.saturating_add(1))
            {
                self.select_item(item);
                self.scroll_to_selection = true;
                return_val = true;
            }
        }

        self.directory_content = directory_content;
        self.search_value = search_value;

        return_val
    }

    /// Tries to select the first visible item inside `directory_content`.
    fn select_first_visible_item(&mut self) {
        self.directory_content.reset_multi_selection();

        let mut directory_content = std::mem::take(&mut self.directory_content);

        if let Some(item) = directory_content
            .filtered_iter_mut(&self.search_value.clone())
            .next()
        {
            self.select_item(item);
            self.scroll_to_selection = true;
        }

        self.directory_content = directory_content;
    }

    /// Tries to select the last visible item inside `directory_content`.
    fn select_last_visible_item(&mut self) {
        self.directory_content.reset_multi_selection();

        let mut directory_content = std::mem::take(&mut self.directory_content);

        if let Some(item) = directory_content
            .filtered_iter_mut(&self.search_value.clone())
            .last()
        {
            self.select_item(item);
            self.scroll_to_selection = true;
        }

        self.directory_content = directory_content;
    }

    /// Opens the text field in the top panel to text edit the current path.
    fn open_path_edit(&mut self) {
        let path = self.current_directory().map_or_else(String::new, |path| {
            path.to_str().unwrap_or_default().to_string()
        });

        self.path_edit_value = path;
        self.path_edit_activate = true;
        self.path_edit_visible = true;
    }

    /// Loads the directory from the path text edit.
    fn submit_path_edit(&mut self) {
        self.close_path_edit();

        let path = self.canonicalize_path(&PathBuf::from(&self.path_edit_value));

        if self.mode == DialogMode::PickFile && path.is_file() {
            self.state = DialogState::Picked(path);
            return;
        }

        // Assume the user wants to save the given path when
        //   - an extension to the file name is given or the path
        //     edit is allowed to save a file without extension,
        //   - the path is not an existing directory,
        //   - and the parent directory exists
        // Otherwise we will assume the user wants to open the path as a directory.
        if self.mode == DialogMode::SaveFile
            && (path.extension().is_some()
                || self.config.allow_path_edit_to_save_file_without_extension)
            && !path.is_dir()
            && path.parent().is_some_and(std::path::Path::exists)
        {
            self.submit_save_file(path);
            return;
        }

        self.load_directory(&path);
    }

    /// Closes the text field at the top to edit the current path without loading
    /// the entered directory.
    fn close_path_edit(&mut self) {
        self.path_edit_visible = false;
    }

    /// Loads the next directory in the `directory_stack`.
    /// If `directory_offset` is 0 and there is no other directory to load, `Ok()` is returned and
    /// nothing changes.
    /// Otherwise, the result of the directory loading operation is returned.
    fn load_next_directory(&mut self) {
        if self.directory_offset == 0 {
            // There is no next directory that can be loaded
            return;
        }

        self.directory_offset -= 1;

        // Copy path and load directory
        if let Some(path) = self.current_directory() {
            self.load_directory_content(path.to_path_buf().as_path());
        }
    }

    /// Loads the previous directory the user opened.
    /// If there is no previous directory left, `Ok()` is returned and nothing changes.
    /// Otherwise, the result of the directory loading operation is returned.
    fn load_previous_directory(&mut self) {
        if self.directory_offset + 1 >= self.directory_stack.len() {
            // There is no previous directory that can be loaded
            return;
        }

        self.directory_offset += 1;

        // Copy path and load directory
        if let Some(path) = self.current_directory() {
            self.load_directory_content(path.to_path_buf().as_path());
        }
    }

    /// Loads the parent directory of the currently open directory.
    /// If the directory doesn't have a parent, `Ok()` is returned and nothing changes.
    /// Otherwise, the result of the directory loading operation is returned.
    fn load_parent_directory(&mut self) {
        if let Some(x) = self.current_directory() {
            if let Some(x) = x.to_path_buf().parent() {
                self.load_directory(x);
            }
        }
    }

    /// Reloads the currently open directory.
    /// If no directory is currently open, `Ok()` will be returned.
    /// Otherwise, the result of the directory loading operation is returned.
    ///
    /// In most cases, this function should not be called directly.
    /// Instead, `refresh` should be used to reload all other data like system disks too.
    fn reload_directory(&mut self) {
        if let Some(x) = self.current_directory() {
            self.load_directory_content(x.to_path_buf().as_path());
        }
    }

    /// Loads the given directory and updates the `directory_stack`.
    /// The function deletes all directories from the `directory_stack` that are currently
    /// stored in the vector before the `directory_offset`.
    ///
    /// The function also sets the loaded directory as the selected item.
    fn load_directory(&mut self, path: &Path) {
        // Do not load the same directory again.
        // Use reload_directory if the content of the directory should be updated.
        if let Some(x) = self.current_directory() {
            if x == path {
                return;
            }
        }

        if self.directory_offset != 0 && self.directory_stack.len() > self.directory_offset {
            self.directory_stack
                .drain(self.directory_stack.len() - self.directory_offset..);
        }

        self.directory_stack.push(path.to_path_buf());
        self.directory_offset = 0;

        self.load_directory_content(path);

        // Clear the entry filter buffer.
        // It's unlikely the user wants to keep the current filter when entering a new directory.
        self.search_value.clear();
    }

    /// Loads the directory content of the given path.
    fn load_directory_content(&mut self, path: &Path) {
        self.directory_content = DirectoryContent::from_path(
            &self.config,
            path,
            self.show_files,
            self.get_selected_file_filter(),
        );

        self.create_directory_dialog.close();
        self.scroll_to_selection = true;

        if self.mode == DialogMode::SaveFile {
            self.file_name_input_error = self.validate_file_name_input();
        }
    }
}<|MERGE_RESOLUTION|>--- conflicted
+++ resolved
@@ -1811,13 +1811,8 @@
 
         // Calculate the width of the action buttons
         let label_submit_width = match self.mode {
-<<<<<<< HEAD
-            DialogMode::SelectDirectory | DialogMode::SelectFile | DialogMode::SelectMultiple => {
+            DialogMode::PickDirectory | DialogMode::PickFile | DialogMode::PickMultiple => {
                 calc_text_width(ui, &self.config.labels.open_button)
-=======
-            DialogMode::PickDirectory | DialogMode::PickFile | DialogMode::PickMultiple => {
-                Self::calc_text_width(ui, &self.config.labels.open_button)
->>>>>>> 6bf9b743
             }
             DialogMode::SaveFile => calc_text_width(ui, &self.config.labels.save_button),
         };
@@ -2251,7 +2246,7 @@
             self.select_item(&mut item.clone());
 
             // Reset the multi selection except the now primary selected item
-            if self.mode == DialogMode::SelectMultiple {
+            if self.mode == DialogMode::PickMultiple {
                 *reset_multi_selection = true;
             }
         }
@@ -2264,36 +2259,9 @@
             }
         }
 
-<<<<<<< HEAD
         // The user wants to select or unselect the item as part of a
         // multi selection
-        if self.mode == DialogMode::SelectMultiple && row.response().clicked() && command_modifier {
-=======
-        if primary_selected && self.scroll_to_selection {
-            re.scroll_to_me(Some(egui::Align::Center));
-            self.scroll_to_selection = false;
-        }
-
-        // The user wants to select the item as the primary selected item
-        if re.clicked()
-            && !ui.input(|i| i.modifiers.command)
-            && !ui.input(|i| i.modifiers.shift_only())
-        {
-            self.select_item(item);
-
-            // Reset the multi selection except the now primary selected item
-            if self.mode == DialogMode::PickMultiple {
-                *reset_multi_selection = true;
-            }
-        }
-
-        // The user wants to select or unselect the item as part of a
-        // multi selection
-        if self.mode == DialogMode::PickMultiple
-            && re.clicked()
-            && ui.input(|i| i.modifiers.command)
-        {
->>>>>>> 6bf9b743
+        if self.mode == DialogMode::PickMultiple && row.response().clicked() && command_modifier {
             if primary_selected {
                 // If the clicked item is the primary selected item,
                 // deselect it and remove it from the multi selection
@@ -2311,15 +2279,9 @@
 
         // The user wants to select every item between the last selected item
         // and the current item
-<<<<<<< HEAD
-        if self.mode == DialogMode::SelectMultiple
+        if self.mode == DialogMode::PickMultiple
             && row.response().clicked()
             && shift_only_modifier
-=======
-        if self.mode == DialogMode::PickMultiple
-            && re.clicked()
-            && ui.input(|i| i.modifiers.shift_only())
->>>>>>> 6bf9b743
         {
             if let Some(selected_item) = self.selected_item.clone() {
                 // We perform a batch selection from the item that was
