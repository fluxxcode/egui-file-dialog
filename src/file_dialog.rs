--- conflicted
+++ resolved
@@ -2513,16 +2513,13 @@
         item: &mut DirectoryEntry,
         reset_multi_selection: &mut bool,
         batch_select_item_b: &mut Option<DirectoryEntry>,
-<<<<<<< HEAD
         command_modifier: bool,
         shift_modifier: bool,
         shift_only_modifier: bool,
         should_return: &mut bool,
     ) {
         self.ui_update_central_panel_entry(row, item);
-=======
-    ) -> bool {
-        let file_name = item.file_name();
+
         let primary_selected = self.is_primary_selected(item);
         let pinned = self.is_pinned(item.as_path());
 
@@ -2539,9 +2536,32 @@
 
         let truncate = self.config.truncate_filenames
             && available_width < Self::calc_text_width(ui, file_name);
->>>>>>> b454202c
-
-        let primary_selected = self.is_primary_selected(item);
+
+        let text = if truncate {
+            Self::truncate_filename(ui, item, available_width)
+        } else {
+            file_name.to_owned()
+        };
+
+        let mut re =
+            ui.selectable_label(primary_selected || item.selected, format!("{icons}{text}"));
+
+        if truncate {
+            re = re.on_hover_text(file_name);
+        }
+
+        if item.is_dir() {
+            self.ui_update_central_panel_path_context_menu(&re, item.as_path());
+
+            if re.context_menu_opened() {
+                self.select_item(item);
+            }
+        }
+
+        if primary_selected && self.scroll_to_selection {
+            re.scroll_to_me(Some(egui::Align::Center));
+            self.scroll_to_selection = false;
+        }
 
         // The user wants to select the item as the primary selected item
         if row.response().clicked() && !command_modifier && !shift_modifier {
@@ -2554,11 +2574,7 @@
         }
 
         if item.is_dir() {
-<<<<<<< HEAD
             self.ui_update_path_context_menu(&row.response(), item);
-=======
-            self.ui_update_central_panel_path_context_menu(&re, item.as_path());
->>>>>>> b454202c
 
             if row.response().context_menu_opened() {
                 self.select_item(item);
