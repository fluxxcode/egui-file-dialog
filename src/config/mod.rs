--- conflicted
+++ resolved
@@ -8,11 +8,8 @@
 use std::path::{Path, PathBuf};
 use std::sync::Arc;
 
-<<<<<<< HEAD
 use crate::data::DirectoryEntry;
 use crate::file_dialog::{SortBy, SortOrder};
-=======
->>>>>>> b454202c
 use crate::{FileSystem, NativeFileSystem};
 
 /// Folder that the user pinned to the left sidebar.
