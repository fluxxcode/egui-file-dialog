# egui-file-dialog changelog

## Unreleased - v0.6.0
### 🚨 Breaking Changes
- Added `DialogMode::SelectMultiple` and `DialogState::SelectedMultiple` [#127](https://github.com/fluxxcode/egui-file-dialog/pull/127)
- Added new labels to `FileDialogLabels` [#100](https://github.com/fluxxcode/egui-file-dialog/pull/100), [#111](https://github.com/fluxxcode/egui-file-dialog/pull/111), [#127](https://github.com/fluxxcode/egui-file-dialog/pull/127)
- Added new configuration values to `FileDialogConfig` [#100](https://github.com/fluxxcode/egui-file-dialog/pull/100), [#104](https://github.com/fluxxcode/egui-file-dialog/pull/104), [#106](https://github.com/fluxxcode/egui-file-dialog/pull/106), [#110](https://github.com/fluxxcode/egui-file-dialog/pull/110), [#111](https://github.com/fluxxcode/egui-file-dialog/pull/111), [#118](https://github.com/fluxxcode/egui-file-dialog/pull/118)

### ✨ Features
- Added the ability to pin folders to the left sidebar and enable or disable the feature with `FileDialog::show_pinned_folders` [#100](https://github.com/fluxxcode/egui-file-dialog/pull/100)
- Added `FileDialogConfig::storage`, `FileDialog::storage` and `FileDialog::storage_mut` to be able to save and load persistent data [#104](https://github.com/fluxxcode/egui-file-dialog/pull/104) and [#105](https://github.com/fluxxcode/egui-file-dialog/pull/105)
- Added new modal and option `FileDialog::allow_file_overwrite` to allow overwriting an already existing file when the dialog is in `DialogMode::SaveFile` mode [#106](https://github.com/fluxxcode/egui-file-dialog/pull/106)
- Implemented customizable keyboard navigation using `FileDialogKeybindings` and `FileDialog::keybindings` [#110](https://github.com/fluxxcode/egui-file-dialog/pull/110)
- Implemented show hidden files and folders option [#111](https://github.com/fluxxcode/egui-file-dialog/pull/111)
- The dialog is now displayed as a modal window by default. This can be disabled with `FileDialog::as_modal`. The color of the modal overlay can be adjusted using `FileDialog::modal_overlay_color`. [#118](https://github.com/fluxxcode/egui-file-dialog/pull/118)
- Added `FileDialog::add_file_filter` and `FileDialog::default_file_filter` to add file filters that can be selected by the user from a drop-down menu at the bottom [#124](https://github.com/fluxxcode/egui-file-dialog/pull/124)
- Implemented selection of multiple files and folders at once, using `FileDialog::select_multiple`, `FileDialog::selected_multiple` and `FileDialog::take_selected_multiple` [#127](https://github.com/fluxxcode/egui-file-dialog/pull/127)

### ☢️ Deprecated
- Deprecated `FileDialog::overwrite_config`. Use `FileDialog::with_config` and `FileDialog::config_mut` instead [#103](https://github.com/fluxxcode/egui-file-dialog/pull/103)

### 🐛 Bug Fixes
- Fixed the size of the path edit input box and fixed an issue where the path edit would not close when clicking the apply button [#102](https://github.com/fluxxcode/egui-file-dialog/pull/102)

### 🔧 Changes
- Restructured `config` module and fixed new `1.78` clippy warnings [#109](https://github.com/fluxxcode/egui-file-dialog/pull/109)
- The reload button has been changed to a menu button. This menu contains the reload button and the “Show hidden" option [#111](https://github.com/fluxxcode/egui-file-dialog/pull/111)
- Minor navigation improvements [#113](https://github.com/fluxxcode/egui-file-dialog/pull/113)
- Made `DirectoryEntry` public reachable [#119](https://github.com/fluxxcode/egui-file-dialog/pull/119) (thanks [@crumblingstatue](https://github.com/crumblingstatue)!)
- Improved handling of internal IDs [#128](https://github.com/fluxxcode/egui-file-dialog/pull/128)

### 📚 Documentation
- Added `persistence` example showing how to save the persistent data of the file dialog [#107](https://github.com/fluxxcode/egui-file-dialog/pull/107)
<<<<<<< HEAD
- Added `Persistent data` section and table of contents to `README.md` [#108](https://github.com/fluxxcode/egui-file-dialog/pull/108https://github.com/fluxxcode/egui-file-dialog/pull/108)
=======
- Added `multi_selection` example showing how to select multiple files and folders at once [#129](https://github.com/fluxxcode/egui-file-dialog/pull/129)
>>>>>>> 385ae8af

## 2024-03-30 - v0.5.0 - egui update and QoL changes
### 🚨 Breaking Changes
- Updated `egui` from version `0.26.0` to version `0.27.1` [#97](https://github.com/fluxxcode/egui-file-dialog/pull/97)

### ✨ Features
- Added `FileDialog::add_quick_access` and `FileDialogConfig::add_quick_access` to add your own quick access sections to the left sidebar [#95](https://github.com/fluxxcode/egui-file-dialog/pull/95)

### 🔧 Changes
- Automatically edit filter string when user is typing [#93](https://github.com/fluxxcode/egui-file-dialog/pull/93) (thanks [@crumblingstatue](https://github.com/crumblingstatue) and [@aymey](https://github.com/aymey)!)

## 2024-02-29 - v0.4.0 - Customization
### 🖥 UI
- Changed default file icon from `🖹 (document with text U+1F5B9)` to `🗋 (empty document U+1F5CB)` [#74](https://github.com/fluxxcode/egui-file-dialog/pull/74) \
  ![preview](media/changelog/v0.4.0/default_file_icon.png)
- You can now text edit the path using the new edit button next to the current path 🖊 [#85](https://github.com/fluxxcode/egui-file-dialog/pull/85) \
  ![preview](media/changelog/v0.4.0/path_edit_0.png) \
  ![preview](media/changelog/v0.4.0/path_edit_1.png)

### ✨ Features
- Added `FileDialog::take_selected` as an alternative to `FileDialog::selected` [#52](https://github.com/fluxxcode/egui-file-dialog/pull/52)
- Added `FileDialogConfig`, `FileDialog::with_config`, `FileDialog::overwrite_config` and `FileDialog::config_mut` to set and override the configuration of a file dialog. This is useful if you want to configure multiple `FileDialog` objects with the same options. [#58](https://github.com/fluxxcode/egui-file-dialog/pull/58), [#67](https://github.com/fluxxcode/egui-file-dialog/pull/67) and [#79](https://github.com/fluxxcode/egui-file-dialog/pull/79)
- Added `FileDialogLabels`, `FileDialog::labels` and `FileDialog::labels_mut` to customize the labels used by the dialog and enable multilingual support [#69](https://github.com/fluxxcode/egui-file-dialog/pull/69) and [#79](https://github.com/fluxxcode/egui-file-dialog/pull/79)
- Added `FileDialog::directory_separator` to overwrite the directory separator that is used when displaying the current path [#68](https://github.com/fluxxcode/egui-file-dialog/pull/68)
- Added `FileDialog::err_icon`, `FileDialog::default_folder_icon` and `FileDialog::default_file_icon` to customize the respective icons [#72](https://github.com/fluxxcode/egui-file-dialog/pull/72) Renamed with [#74](https://github.com/fluxxcode/egui-file-dialog/pull/74)
- Added `FileDialog::set_file_icon` and `FileDialogConfig::set_file_icon` to customize the icon for different types of files and directories [#74](https://github.com/fluxxcode/egui-file-dialog/pull/74)
- Added `FileDialog::device_icon` and `FileDialog::removable_device_icon` to overwrite the icon that is used to display devices in the left panel. [#75](https://github.com/fluxxcode/egui-file-dialog/pull/75)
- Added `FileDialog::canonicalize_paths` to set if the paths in the file dialog should be canonicalized before use [#77](https://github.com/fluxxcode/egui-file-dialog/pull/77)

#### Methods for showing or hiding certain dialog areas and functions
- Added `FileDialog::show_top_panel` to show or hide the top panel [#60](https://github.com/fluxxcode/egui-file-dialog/pull/60)
- Added `FileDialog::show_parent_button`, `FileDialog::show_back_button` and `FileDialog::show_forward_button` to show or hide the individual navigation buttons in the top panel. [#61](https://github.com/fluxxcode/egui-file-dialog/pull/61)
- Added `FileDialog::show_new_folder_button` to show or hide the button to create a new folder [#62](https://github.com/fluxxcode/egui-file-dialog/pull/62)
- Added `FileDialog::show_current_path` to show or hide the current path in the top panel [#63](https://github.com/fluxxcode/egui-file-dialog/pull/63)
- Added `FileDialog::show_path_edit_button` to show or hide the button to text edit the current path [#85](https://github.com/fluxxcode/egui-file-dialog/pull/85)
- Added `FileDialog::show_reload_button` to show or hide the reload button in the top panel [#64](https://github.com/fluxxcode/egui-file-dialog/pull/64)
- Added `FileDialog::show_search` to show or hide the search in the top panel [#65](https://github.com/fluxxcode/egui-file-dialog/pull/65)
- Added `FileDialog::show_left_panel` to show or hide the left panel  [#54](https://github.com/fluxxcode/egui-file-dialog/pull/54)
- Added `FileDialog::show_places`, `FileDialog::show_devices` and `FileDialog::show_removable_devices` to show or hide individual section of the left panel [#57](https://github.com/fluxxcode/egui-file-dialog/pull/57)

### 🐛 Bug Fixes
- Fixed not every path being canonicalized [#76](https://github.com/fluxxcode/egui-file-dialog/pull/76)

### 🔧 Changes
- Cleanup and restructure `FileDialog` UI methods [#56](https://github.com/fluxxcode/egui-file-dialog/pull/56)
- Changed so the window title is evaluated when updating the dialog [#80](https://github.com/fluxxcode/egui-file-dialog/pull/80)
- Added Rust cache to CI and updated CI to also check the examples [#84](https://github.com/fluxxcode/egui-file-dialog/pull/84)
- Search input is now reset when a new directory is opened [#88](https://github.com/fluxxcode/egui-file-dialog/pull/88) (thanks [@aymey](https://github.com/aymey)!)

### 📚 Documentation
- Added downloads and total lines badge to `README.md` [#71](https://github.com/fluxxcode/egui-file-dialog/pull/71)
- Updated project description, features and planned features in `README.md` [#78](https://github.com/fluxxcode/egui-file-dialog/pull/78)
- Added customization example to `README.md` and `lib.rs` [#83](https://github.com/fluxxcode/egui-file-dialog/pull/83)
- Added multilingual example to `README.md`, `lib.rs` and an interactive example in `examples/` [#81](https://github.com/fluxxcode/egui-file-dialog/pull/81)
- Updated demo and example screenshots to include new path edit button [#86](https://github.com/fluxxcode/egui-file-dialog/pull/86)

## 2024-02-20 - v0.3.1 - Bug fixes
### 🐛 Bug Fixes
- Fixed not being able to select a shortcut directory like Home or Documents [#43](https://github.com/fluxxcode/egui-file-dialog/pull/43)
- Fixed issue where root directories were not displayed correctly [#44](https://github.com/fluxxcode/egui-file-dialog/pull/44) and [#48](https://github.com/fluxxcode/egui-file-dialog/pull/48)

### 🔧 Changes
- Updated CI to also run on release branches [#46](https://github.com/fluxxcode/egui-file-dialog/pull/46)

### 📚 Documentation
- `FileDialog::update` has been moved up in the documentation [#47](https://github.com/fluxxcode/egui-file-dialog/pull/47)
- Added "Pinnable folders" to planned features in `README.md` [#49](https://github.com/fluxxcode/egui-file-dialog/pull/49)

## 2024-02-18 - v0.3.0 - UI improvements
### 🖥 UI
- Updated bottom panel so that the dialog can also be resized in `DialogMode::SaveFile` or when selecting a file or directory with a long name [#32](https://github.com/fluxxcode/egui-file-dialog/pull/32)
  - The error when saving a file is now displayed as a tooltip when hovering over the grayed out save button \
    ![preview](media/changelog/v0.3.0/error_tooltip.png)
  - Updated file name input to use all available space
  - Added scroll area around the selected item, so that long file names can be displayed without making the dialog larger
- The default minimum window size has been further reduced to `(340.0, 170.0)` [#32](https://github.com/fluxxcode/egui-file-dialog/pull/32)
- Added an error icon to the error message when creating a new folder [#32](https://github.com/fluxxcode/egui-file-dialog/pull/32) \
  ![preview](media/changelog/v0.3.0/error_icon.png)
- Removable devices are now listed in a separate devices section [#34](https://github.com/fluxxcode/egui-file-dialog/pull/34)
- Added mount point to the disk names on Windows [#38](https://github.com/fluxxcode/egui-file-dialog/pull/38)

### 🔧 Changes
- Restructure `file_dialog.rs` [#36](https://github.com/fluxxcode/egui-file-dialog/pull/36)

### 📚 Documentation
- Fix typos in the documentation [#29](https://github.com/fluxxcode/egui-file-dialog/pull/29)
- Fix eframe version in the example in `README.md` [#30](https://github.com/fluxxcode/egui-file-dialog/pull/30)
- Added "Planned features” section to `README.md` and minor improvements [#31](https://github.com/fluxxcode/egui-file-dialog/pull/31) (Renamed with [#35](https://github.com/fluxxcode/egui-file-dialog/pull/35))
- Updated example screenshot in `README.md` to include new "Removable Devices" section [#34](https://github.com/fluxxcode/egui-file-dialog/pull/34)
- Moved media files from `doc/img/` to `media/` [#37](https://github.com/fluxxcode/egui-file-dialog/pull/37)

## 2024-02-07 - v0.2.0 - API improvements
### 🚨 Breaking Changes
- Rename `FileDialog::default_window_size` to `FileDialog::default_size` [#14](https://github.com/fluxxcode/egui-file-dialog/pull/14)
- Added attribute `operation_id` to `FileDialog::open` [#25](https://github.com/fluxxcode/egui-file-dialog/pull/25)

### ✨ Features
- Implemented `operation_id` so the dialog can be used for multiple different actions in a single view [#25](https://github.com/fluxxcode/egui-file-dialog/pull/25)
- Added `FileDialog::anchor` to overwrite the window anchor [#11](https://github.com/fluxxcode/egui-file-dialog/pull/11)
- Added `FileDialog::title` to overwrite the window title [#12](https://github.com/fluxxcode/egui-file-dialog/pull/12)
- Added `FileDialog::resizable` to set if the window is resizable [#15](https://github.com/fluxxcode/egui-file-dialog/pull/15)
- Added `FileDialog::movable` to set if the window is movable [#15](https://github.com/fluxxcode/egui-file-dialog/pull/15)
- Added `FileDialog::id` to set the ID of the window [#16](https://github.com/fluxxcode/egui-file-dialog/pull/16)
- Added `FileDialog::fixed_pos` and `FileDialog::default_pos` to set the position of the window [#17](https://github.com/fluxxcode/egui-file-dialog/pull/17)
- Added `FileDialog::min_size` and `FileDialog::max_size` to set the minimum and maximum size of the window [#21](https://github.com/fluxxcode/egui-file-dialog/pull/21)
- Added `FileDialog::title_bar` to enable or disable the title bar of the window [#23](https://github.com/fluxxcode/egui-file-dialog/pull/23)

### 🐛 Bug Fixes
- Fixed issue where no error message was displayed when creating a folder [#18](https://github.com/fluxxcode/egui-file-dialog/pull/18)
- Fixed an issue where the same disk can be loaded multiple times in a row on Windows [#26](https://github.com/fluxxcode/egui-file-dialog/pull/26)

### 🔧 Changes
- Removed the version of `egui-file-dialog` in the examples [#8](https://github.com/fluxxcode/egui-file-dialog/pull/8)
- Use `ui.add_enabled` instead of custom `ui.rs` module [#22](https://github.com/fluxxcode/egui-file-dialog/pull/22)

#### Dependency updates:
- Updated egui to version `0.26.0` [#24](https://github.com/fluxxcode/egui-file-dialog/pull/24)

### 📚 Documentation
- Fix syntax highlighting on crates.io [#9](https://github.com/fluxxcode/egui-file-dialog/pull/9)
- Added dependency badge to `README.md` [#10](https://github.com/fluxxcode/egui-file-dialog/pull/10)
- Updated docs badge to use shields.io [#19](https://github.com/fluxxcode/egui-file-dialog/pull/19)

## 2024-02-03 - v0.1.0

Initial release of the file dialog.

The following features are included in this release:
- Select a file or a directory
- Save a file (Prompt user for a destination path)
- Create a new folder
- Navigation buttons to open the parent or previous directories
- Search for items in a directory
- Shortcut for user directories (Home, Documents, ...) and system disks
- Resizable window<|MERGE_RESOLUTION|>--- conflicted
+++ resolved
@@ -31,11 +31,8 @@
 
 ### 📚 Documentation
 - Added `persistence` example showing how to save the persistent data of the file dialog [#107](https://github.com/fluxxcode/egui-file-dialog/pull/107)
-<<<<<<< HEAD
 - Added `Persistent data` section and table of contents to `README.md` [#108](https://github.com/fluxxcode/egui-file-dialog/pull/108https://github.com/fluxxcode/egui-file-dialog/pull/108)
-=======
 - Added `multi_selection` example showing how to select multiple files and folders at once [#129](https://github.com/fluxxcode/egui-file-dialog/pull/129)
->>>>>>> 385ae8af
 
 ## 2024-03-30 - v0.5.0 - egui update and QoL changes
 ### 🚨 Breaking Changes
