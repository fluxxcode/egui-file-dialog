[package]
name = "egui-file-dialog"
description = "easy-to-use and customizable file dialog for egui"
version = "0.11.0"
edition = "2021"
authors = ["Jannis Teipel <jannistpl@gmail.com>"]
repository = "https://github.com/jannistpl/egui-file-dialog"
homepage = "https://github.com/jannistpl/egui-file-dialog"
readme = "README.md"
license = "MIT"
exclude = ["media/", "!media/readme/", ".github/"]

# See more keys and their definitions at https://doc.rust-lang.org/cargo/reference/manifest.html

[dependencies]
<<<<<<< HEAD
egui = { version = "0.31.0", default-features = false }
egui_extras = "0.31.0"
=======
egui = { version = "0.32.0", default-features = false }
>>>>>>> a39753a8
# fetch user folders
directories = "6.0"
# canonicalize paths
dunce = "1.0.5"
# fetch disks
sysinfo = { version = "0.36", default-features = false, features = ["disk"] }
# persistent storage
serde = { version = "1", features = ["derive"], optional = true }
# meta-data storage
indexmap = { version = "2.7.0", features = ["serde"], optional = true }

# info panel meta-data display
image-meta = { version = "0.1.2", optional = true }
chrono = { version = "0.4.39", optional = true }

[dev-dependencies]
eframe = { version = "0.32.0", default-features = false, features = [
    "glow",
    "persistence",
    "wayland",
    "x11",
] }
egui-file-dialog = { path = "." , features = ["information_view"] }
egui_extras = { version = "0.32", features = ["all_loaders"] }
# required by the egui loaders
image = { version = "0.25.5", features = ["bmp", "jpeg", "gif", "png", "tiff", "rayon"] }

[features]
default = ["serde", "default_fonts"]
serde = ["dep:serde"]
default_fonts = ["egui/default_fonts"]
information_view = ["dep:chrono", "image-meta", "indexmap"]

[lints.rust]
unsafe_code = "warn"

[lints.clippy]
nursery = { level = "deny", priority = 0 }
pedantic = { level = "deny", priority = 1 }
enum_glob_use = { level = "deny", priority = 2 }
perf = { level = "warn", priority = 3 }
style = { level = "warn", priority = 4 }
unwrap_used = { level = "deny", priority = 5 }
expect_used = { level = "deny", priority = 6 }

# These lints might be useful in the future but are not enabled for now
struct_excessive_bools = { level = "allow", priority = 10 }
return_self_not_must_use = { level = "allow", priority = 11 }
must_use_candidate = { level = "allow", priority = 12 }
struct_field_names = { level = "allow", priority = 13 }
missing_fields_in_debug = { level = "allow", priority = 14 }
missing_errors_doc = { level = "allow", priority = 15 }
module_name_repetitions = { level = "allow", priority = 16 }
cast_precision_loss = { level = "allow", priority = 17 }
missing_const_for_fn = { level = "allow", priority = 18 }<|MERGE_RESOLUTION|>--- conflicted
+++ resolved
@@ -13,12 +13,8 @@
 # See more keys and their definitions at https://doc.rust-lang.org/cargo/reference/manifest.html
 
 [dependencies]
-<<<<<<< HEAD
-egui = { version = "0.31.0", default-features = false }
-egui_extras = "0.31.0"
-=======
 egui = { version = "0.32.0", default-features = false }
->>>>>>> a39753a8
+egui_extras = "0.32.0"
 # fetch user folders
 directories = "6.0"
 # canonicalize paths
