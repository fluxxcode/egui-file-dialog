[package]
name = "egui-file-dialog"
description = "An easy-to-use file dialog for egui"
version = "0.9.0"
edition = "2021"
authors = ["fluxxcode"]
repository = "https://github.com/fluxxcode/egui-file-dialog"
homepage = "https://github.com/fluxxcode/egui-file-dialog"
readme = "README.md"
license = "MIT"

# See more keys and their definitions at https://doc.rust-lang.org/cargo/reference/manifest.html

[dependencies]
<<<<<<< HEAD
egui = { version = "0.30.0", default-features = false }
egui_extras = "0.30.0"
=======
egui = { version = "0.31.0", default-features = false }
>>>>>>> 830723b2
# fetch user folders
directories = "6.0"
# canonicalize paths
dunce = "1.0.5"
# fetch disks
sysinfo = { version = "0.33", default-features = false, features = ["disk"] }
# persistent storage
serde = { version = "1", features = ["derive"], optional = true }
# meta-data storage
indexmap = { version = "2.7.0", features = ["serde"], optional = true }

# info panel meta-data display
image-meta = { version = "0.1.2", optional = true }
chrono = { version = "0.4.39", optional = true }

[dev-dependencies]
eframe = { version = "0.31.0", default-features = false, features = [
    "glow",
    "persistence",
    "wayland",
    "x11",
] }
egui-file-dialog = { path = "." , features = ["information_view"] }
egui_extras = { version = "0.31", features = ["all_loaders"] }
# required by the egui loaders
image = { version = "0.25.5", features = ["bmp", "jpeg", "gif", "png", "tiff", "rayon"] }

[features]
default = ["serde", "default_fonts"]
serde = ["dep:serde"]
default_fonts = ["egui/default_fonts"]
information_view = ["dep:chrono", "image-meta", "indexmap"]

[lints.rust]
unsafe_code = "warn"

[lints.clippy]
nursery = { level = "deny", priority = 0 }
pedantic = { level = "deny", priority = 1 }
enum_glob_use = { level = "deny", priority = 2 }
perf = { level = "warn", priority = 3 }
style = { level = "warn", priority = 4 }
unwrap_used = { level = "deny", priority = 5 }
expect_used = { level = "deny", priority = 6 }

# These lints might be useful in the future but are not enabled for now
struct_excessive_bools = { level = "allow", priority = 10 }
return_self_not_must_use = { level = "allow", priority = 11 }
must_use_candidate = { level = "allow", priority = 12 }
struct_field_names = { level = "allow", priority = 13 }
missing_fields_in_debug = { level = "allow", priority = 14 }
missing_errors_doc = { level = "allow", priority = 15 }
module_name_repetitions = { level = "allow", priority = 16 }
cast_precision_loss = { level = "allow", priority = 17 }<|MERGE_RESOLUTION|>--- conflicted
+++ resolved
@@ -12,12 +12,8 @@
 # See more keys and their definitions at https://doc.rust-lang.org/cargo/reference/manifest.html
 
 [dependencies]
-<<<<<<< HEAD
-egui = { version = "0.30.0", default-features = false }
+egui = { version = "0.31.0", default-features = false }
 egui_extras = "0.30.0"
-=======
-egui = { version = "0.31.0", default-features = false }
->>>>>>> 830723b2
 # fetch user folders
 directories = "6.0"
 # canonicalize paths
