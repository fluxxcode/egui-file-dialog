[package]
name = "egui-file-dialog"
description = "An easy-to-use file dialog for egui"
version = "0.8.0"
edition = "2021"
authors = ["fluxxcode"]
repository = "https://github.com/fluxxcode/egui-file-dialog"
homepage = "https://github.com/fluxxcode/egui-file-dialog"
readme = "README.md"
license = "MIT"

# See more keys and their definitions at https://doc.rust-lang.org/cargo/reference/manifest.html

[dependencies]
<<<<<<< HEAD
egui = { version = "0.29.1", default-features = false }
egui_extras = "0.29.1"
=======
egui = { version = "0.30.0", default-features = false }
>>>>>>> 65f8fa3b
# fetch user folders
directories = "5.0"
# canonicalize paths
dunce = "1.0.5"
# fetch disks
sysinfo = { version = "0.33", default-features = false, features = ["disk"] }
# persistent storage
serde = { version = "1", features = ["derive"], optional = true }
# meta-data storage
indexmap = { version = "2.7.0", features = ["serde"], optional = true }

# info panel meta-data display
image-meta = { version = "0.1.2", optional = true }
chrono = { version = "0.4.39", optional = true }

[dev-dependencies]
eframe = { version = "0.30.0", default-features = false, features = [
    "glow",
    "persistence",
    "wayland",
    "x11",
] }
egui-file-dialog = { path = "." , features = ["information_view"] }
egui_extras = { version = "0.30", features = ["all_loaders"] }
# required by the egui loaders
image = { version = "0.25.5", features = ["bmp", "jpeg", "gif", "png", "tiff", "rayon"] }

[features]
default = ["serde", "default_fonts"]
serde = ["dep:serde"]
default_fonts = ["egui/default_fonts"]
information_view = ["dep:chrono", "image-meta", "indexmap"]

[lints.rust]
unsafe_code = "warn"

[lints.clippy]
nursery = { level = "deny", priority = 0 }
pedantic = { level = "deny", priority = 1 }
enum_glob_use = { level = "deny", priority = 2 }
perf = { level = "warn", priority = 3 }
style = { level = "warn", priority = 4 }
unwrap_used = { level = "deny", priority = 5 }
expect_used = { level = "deny", priority = 6 }

# These lints might be useful in the future but are not enabled for now
struct_excessive_bools = { level = "allow", priority = 10 }
return_self_not_must_use = { level = "allow", priority = 11 }
must_use_candidate = { level = "allow", priority = 12 }
struct_field_names = { level = "allow", priority = 13 }
missing_fields_in_debug = { level = "allow", priority = 14 }
missing_errors_doc = { level = "allow", priority = 15 }
module_name_repetitions = { level = "allow", priority = 16 }
cast_precision_loss = { level = "allow", priority = 17 }<|MERGE_RESOLUTION|>--- conflicted
+++ resolved
@@ -12,12 +12,8 @@
 # See more keys and their definitions at https://doc.rust-lang.org/cargo/reference/manifest.html
 
 [dependencies]
-<<<<<<< HEAD
-egui = { version = "0.29.1", default-features = false }
-egui_extras = "0.29.1"
-=======
 egui = { version = "0.30.0", default-features = false }
->>>>>>> 65f8fa3b
+egui_extras = "0.30.0"
 # fetch user folders
 directories = "5.0"
 # canonicalize paths
